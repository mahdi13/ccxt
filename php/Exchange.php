--- conflicted
+++ resolved
@@ -30,11 +30,7 @@
 
 namespace ccxt;
 
-<<<<<<< HEAD
-$version = '1.10.1262';
-=======
 $version = '1.10.1264';
->>>>>>> a5fd9ab6
 
 abstract class Exchange {
 
