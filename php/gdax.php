--- conflicted
+++ resolved
@@ -531,8 +531,4 @@
         }
         return $response;
     }
-<<<<<<< HEAD
-}
-=======
-}
->>>>>>> a79cb3e8
+}