# -*- coding: utf-8 -*-

"""Base exchange class"""

# -----------------------------------------------------------------------------

__version__ = '1.18.149'

# -----------------------------------------------------------------------------

from ccxt.base.errors import ExchangeError
from ccxt.base.errors import NetworkError
from ccxt.base.errors import NotSupported
from ccxt.base.errors import AuthenticationError
from ccxt.base.errors import DDoSProtection
from ccxt.base.errors import RequestTimeout
from ccxt.base.errors import ExchangeNotAvailable
from ccxt.base.errors import InvalidAddress

# -----------------------------------------------------------------------------

from ccxt.base.decimal_to_precision import decimal_to_precision
from ccxt.base.decimal_to_precision import DECIMAL_PLACES, TRUNCATE, ROUND

# -----------------------------------------------------------------------------

__all__ = [
    'Exchange',
]

# -----------------------------------------------------------------------------

# Python 2 & 3
import types
import logging
import base64
import calendar
import collections
import datetime
from email.utils import parsedate
import functools
import gzip
import hashlib
import hmac
import io
import json
import math
from numbers import Number
import re
from requests import Session
from requests.utils import default_user_agent
from requests.exceptions import HTTPError, Timeout, TooManyRedirects, RequestException
# import socket
from ssl import SSLError
# import sys
import time
import uuid
import zlib
from decimal import Decimal

# -----------------------------------------------------------------------------

try:
    basestring  # basestring was removed in python 3.0
except NameError:
    basestring = str

# -----------------------------------------------------------------------------

try:
    import urllib.parse as _urlencode    # Python 3
except ImportError:
    import urllib as _urlencode          # Python 2

# -----------------------------------------------------------------------------
# web3/0x imports

try:
    # from web3.auto import w3
    from web3 import Web3, HTTPProvider
    from web3.utils.encoding import hex_encode_abi_type
except ImportError:
    Web3 = HTTPProvider = None  # web3/0x not supported in Python 2

# -----------------------------------------------------------------------------


class Exchange(object):
    """Base exchange class"""
    id = None
    version = None
    certified = False

    # rate limiter settings
    enableRateLimit = False
    rateLimit = 2000  # milliseconds = seconds * 1000
    timeout = 10000   # milliseconds = seconds * 1000
    asyncio_loop = None
    aiohttp_proxy = None
    aiohttp_trust_env = False
    session = None  # Session () by default
    logger = None  # logging.getLogger(__name__) by default
    userAgent = None
    userAgents = {
        'chrome': 'Mozilla/5.0 (Windows NT 10.0; Win64; x64) AppleWebKit/537.36 (KHTML, like Gecko) Chrome/62.0.3202.94 Safari/537.36',
        'chrome39': 'Mozilla/5.0 (Windows NT 6.1; WOW64) AppleWebKit/537.36 (KHTML, like Gecko) Chrome/39.0.2171.71 Safari/537.36',
    }
    verbose = False
    markets = None
    symbols = None
    fees = {
        'trading': {
            'fee_loaded': False,
            'percentage': True,  # subclasses should rarely have to redefine this
        },
        'funding': {
            'fee_loaded': False,
            'withdraw': {},
            'deposit': {},
        },
    }
    ids = None
    tickers = None
    api = None
    parseJsonResponse = True
    proxy = ''
    origin = '*'  # CORS origin
    proxies = None
    hostname = None  # in case of inaccessibility of the "main" domain
    apiKey = ''
    secret = ''
    password = ''
    uid = ''
    privateKey = ''  # a "0x"-prefixed hexstring private key for a wallet
    walletAddress = ''  # the wallet address "0x"-prefixed hexstring
    twofa = None
    marketsById = None
    markets_by_id = None
    currencies_by_id = None
    precision = None
    limits = None
    exceptions = None
    httpExceptions = {
        '422': ExchangeError,
        '418': DDoSProtection,
        '429': DDoSProtection,
        '404': ExchangeNotAvailable,
        '409': ExchangeNotAvailable,
        '500': ExchangeNotAvailable,
        '501': ExchangeNotAvailable,
        '502': ExchangeNotAvailable,
        '520': ExchangeNotAvailable,
        '521': ExchangeNotAvailable,
        '522': ExchangeNotAvailable,
        '525': ExchangeNotAvailable,
        '526': ExchangeNotAvailable,
        '400': ExchangeNotAvailable,
        '403': ExchangeNotAvailable,
        '405': ExchangeNotAvailable,
        '503': ExchangeNotAvailable,
        '530': ExchangeNotAvailable,
        '408': RequestTimeout,
        '504': RequestTimeout,
        '401': AuthenticationError,
        '511': AuthenticationError,
    }
    headers = None
    balance = None
    orderbooks = None
    orders = None
    trades = None
    transactions = None
    currencies = None
    options = None  # Python does not allow to define properties in run-time with setattr

    requiredCredentials = {
        'apiKey': True,
        'secret': True,
        'uid': False,
        'login': False,
        'password': False,
        'twofa': False,  # 2-factor authentication (one-time password key)
        'privateKey': False,  # a "0x"-prefixed hexstring private key for a wallet
        'walletAddress': False,  # the wallet address "0x"-prefixed hexstring
    }

    # API method metainfo
    has = {
        'publicAPI': True,
        'privateAPI': True,
        'CORS': False,
        'cancelOrder': True,
        'cancelOrders': False,
        'createDepositAddress': False,
        'createOrder': True,
        'createMarketOrder': True,
        'createLimitOrder': True,
        'deposit': False,
        'editOrder': 'emulated',
        'fetchBalance': True,
        'fetchClosedOrders': False,
        'fetchCurrencies': False,
        'fetchDepositAddress': False,
        'fetchDeposits': False,
        'fetchFundingFees': False,
        'fetchL2OrderBook': True,
        'fetchMarkets': True,
        'fetchMyTrades': False,
        'fetchOHLCV': 'emulated',
        'fetchOpenOrders': False,
        'fetchOrder': False,
        'fetchOrderBook': True,
        'fetchOrderBooks': False,
        'fetchOrders': False,
        'fetchTicker': True,
        'fetchTickers': False,
        'fetchTrades': True,
        'fetchTradingFees': False,
        'fetchTradingLimits': False,
        'fetchTransactions': False,
        'fetchWithdrawals': False,
        'withdraw': False,
    }

    precisionMode = DECIMAL_PLACES
    minFundingAddressLength = 1  # used in check_address
    substituteCommonCurrencyCodes = True
    lastRestRequestTimestamp = 0
    lastRestPollTimestamp = 0
    restRequestQueue = None
    restPollerLoopIsRunning = False
    rateLimitTokens = 16
    rateLimitMaxTokens = 16
    rateLimitUpdateTime = 0
    enableLastHttpResponse = True
    enableLastJsonResponse = True
    enableLastResponseHeaders = True
    last_http_response = None
    last_json_response = None
    last_response_headers = None

    requiresWeb3 = False
    web3 = None

    commonCurrencies = {
        'XBT': 'BTC',
        'BCC': 'BCH',
        'DRK': 'DASH',
        'BCHABC': 'BCH',
        'BCHSV': 'BSV',
    }

    def __init__(self, config={}):

        self.precision = dict() if self.precision is None else self.precision
        self.limits = dict() if self.limits is None else self.limits
        self.exceptions = dict() if self.exceptions is None else self.exceptions
        self.headers = dict() if self.headers is None else self.headers
        self.balance = dict() if self.balance is None else self.balance
        self.orderbooks = dict() if self.orderbooks is None else self.orderbooks
        self.orders = dict() if self.orders is None else self.orders
        self.trades = dict() if self.trades is None else self.trades
        self.transactions = dict() if self.transactions is None else self.transactions
        self.currencies = dict() if self.currencies is None else self.currencies
        self.options = dict() if self.options is None else self.options  # Python does not allow to define properties in run-time with setattr

        self.decimalToPrecision = self.decimal_to_precision = decimal_to_precision

        # version = '.'.join(map(str, sys.version_info[:3]))
        # self.userAgent = {
        #     'User-Agent': 'ccxt/' + __version__ + ' (+https://github.com/ccxt/ccxt) Python/' + version
        # }

        self.userAgent = default_user_agent()

        settings = self.deep_extend(self.describe(), config)

        for key in settings:
            if hasattr(self, key) and isinstance(getattr(self, key), dict):
                setattr(self, key, self.deep_extend(getattr(self, key), settings[key]))
            else:
                setattr(self, key, settings[key])

        if self.api:
            self.define_rest_api(self.api, 'request')

        if self.markets:
            self.set_markets(self.markets)

        # convert all properties from underscore notation foo_bar to camelcase notation fooBar
        cls = type(self)
        for name in dir(self):
            if name[0] != '_' and name[-1] != '_' and '_' in name:
                parts = name.split('_')
                camelcase = parts[0] + ''.join(self.capitalize(i) for i in parts[1:])
                attr = getattr(self, name)
                if isinstance(attr, types.MethodType):
                    setattr(cls, camelcase, getattr(cls, name))
                else:
                    setattr(self, camelcase, attr)

        self.tokenBucket = self.extend({
            'refillRate': 1.0 / self.rateLimit,
            'delay': 0.001,
            'capacity': 1.0,
            'defaultCost': 1.0,
        }, getattr(self, 'tokenBucket') if hasattr(self, 'tokenBucket') else {})

        self.session = self.session if self.session else Session()
        self.logger = self.logger if self.logger else logging.getLogger(__name__)

        if self.requiresWeb3 and Web3 and not self.web3:
            # self.web3 = w3 if w3 else Web3(HTTPProvider())
            self.web3 = Web3(HTTPProvider())

    def __del__(self):
        if self.session:
            self.session.close()

    def describe(self):
        return {}

<<<<<<< HEAD
    def set_sandbox_mode(self, enabled):
        if enabled:
            if 'test' in self.urls:
                self.urls['api_bak'] = self.urls['api']
                self.urls['api'] = self.urls['test']
            else:
                raise Exception('No sandbox URLs available')
        else:
            if 'api_bak' in self.urls:
                self.urls['api'] = self.urls['api_bak']
                del self.urls['api_bak']

    def define_rest_api(self, api, method_name, options={}):
=======
    @classmethod
    def define_rest_api(cls, api, method_name, options={}):
>>>>>>> 8114d8c5
        delimiters = re.compile('[^a-zA-Z0-9]')
        entry = getattr(cls, method_name)  # returns a function (instead of a bound method)
        for api_type, methods in api.items():
            for http_method, urls in methods.items():
                for url in urls:
                    url = url.strip()
                    split_path = delimiters.split(url)

                    uppercase_method = http_method.upper()
                    lowercase_method = http_method.lower()
                    camelcase_method = lowercase_method.capitalize()
                    camelcase_suffix = ''.join([Exchange.capitalize(x) for x in split_path])
                    lowercase_path = [x.strip().lower() for x in split_path]
                    underscore_suffix = '_'.join([k for k in lowercase_path if len(k)])

                    camelcase = api_type + camelcase_method + Exchange.capitalize(camelcase_suffix)
                    underscore = api_type + '_' + lowercase_method + '_' + underscore_suffix.lower()

                    if 'suffixes' in options:
                        if 'camelcase' in options['suffixes']:
                            camelcase += options['suffixes']['camelcase']
                        if 'underscore' in options['suffixes']:
                            underscore += options['suffixes']['underscore']

                    def partialer():
                        outer_kwargs = {'path': url, 'api': api_type, 'method': uppercase_method}

                        @functools.wraps(entry)
                        def inner(_self, params=None):
                            """
                            Inner is called when a generated method (publicGetX) is called.
                            _self is a reference to self created by function.__get__(exchange, type(exchange))
                            https://en.wikipedia.org/wiki/Closure_(computer_programming) equivalent to functools.partial
                            """
                            inner_kwargs = dict(outer_kwargs)  # avoid mutation
                            if params is not None:
                                inner_kwargs['params'] = params
                            return entry(_self, **inner_kwargs)
                        return inner
                    to_bind = partialer()
                    setattr(cls, camelcase, to_bind)
                    setattr(cls, underscore, to_bind)

    def raise_error(self, exception_type, url=None, method=None, error=None, details=None):
        if error:
            error = str(error)
        output = ' '.join([self.id] + [var for var in (url, method, error, details) if var is not None])
        raise exception_type(output)

    def throttle(self):
        now = float(self.milliseconds())
        elapsed = now - self.lastRestRequestTimestamp
        if elapsed < self.rateLimit:
            delay = self.rateLimit - elapsed
            time.sleep(delay / 1000.0)

    def fetch2(self, path, api='public', method='GET', params={}, headers=None, body=None):
        """A better wrapper over request for deferred signing"""
        if self.enableRateLimit:
            self.throttle()
        self.lastRestRequestTimestamp = self.milliseconds()
        request = self.sign(path, api, method, params, headers, body)
        return self.fetch(request['url'], request['method'], request['headers'], request['body'])

    def request(self, path, api='public', method='GET', params={}, headers=None, body=None):
        """Exchange.request is the entry point for all generated methods"""
        return self.fetch2(path, api, method, params, headers, body)

    @staticmethod
    def gzip_deflate(response, text):
        encoding = response.info().get('Content-Encoding')
        if encoding in ('gzip', 'x-gzip', 'deflate'):
            if encoding == 'deflate':
                return zlib.decompress(text, -zlib.MAX_WBITS)
            else:
                return gzip.GzipFile('', 'rb', 9, io.BytesIO(text)).read()
        return text

    def find_broadly_matched_key(self, broad, string):
        """A helper method for matching error strings exactly vs broadly"""
        keys = list(broad.keys())
        for i in range(0, len(keys)):
            key = keys[i]
            if string.find(key) >= 0:
                return key
        return None

    def handle_errors(self, code, reason, url, method, headers, body, response):
        pass

    def prepare_request_headers(self, headers=None):
        headers = headers or {}
        headers.update(self.headers)
        if self.userAgent:
            if type(self.userAgent) is str:
                headers.update({'User-Agent': self.userAgent})
            elif (type(self.userAgent) is dict) and ('User-Agent' in self.userAgent):
                headers.update(self.userAgent)
        if self.proxy:
            headers.update({'Origin': self.origin})
        headers.update({'Accept-Encoding': 'gzip, deflate'})
        return headers

    def fetch(self, url, method='GET', headers=None, body=None):
        """Perform a HTTP request and return decoded JSON data"""
        request_headers = self.prepare_request_headers(headers)
        url = self.proxy + url

        if self.verbose:
            print("\nRequest:", method, url, request_headers, body)
        self.logger.debug("%s %s, Request: %s %s", method, url, request_headers, body)

        if body:
            body = body.encode()

        self.session.cookies.clear()

        response = None
        http_response = None
        json_response = None
        try:
            response = self.session.request(
                method,
                url,
                data=body,
                headers=request_headers,
                timeout=int(self.timeout / 1000),
                proxies=self.proxies
            )
            http_response = response.text
            json_response = self.parse_json(http_response) if self.is_json_encoded_object(http_response) else None
            headers = response.headers
            # FIXME remove last_x_responses from subclasses
            if self.enableLastHttpResponse:
                self.last_http_response = http_response
            if self.enableLastJsonResponse:
                self.last_json_response = json_response
            if self.enableLastResponseHeaders:
                self.last_response_headers = headers
            if self.verbose:
                print("\nResponse:", method, url, response.status_code, headers, http_response)
            self.logger.debug("%s %s, Response: %s %s %s", method, url, response.status_code, headers, http_response)
            response.raise_for_status()

        except Timeout as e:
            self.raise_error(RequestTimeout, method, url, e)

        except TooManyRedirects as e:
            self.raise_error(ExchangeError, url, method, e)

        except SSLError as e:
            self.raise_error(ExchangeError, url, method, e)

        except HTTPError as e:
            self.handle_errors(response.status_code, response.reason, url, method, headers, http_response, json_response)
            self.handle_rest_errors(e, response.status_code, http_response, url, method)
            self.raise_error(ExchangeError, url, method, e, http_response)

        except RequestException as e:  # base exception class
            error_string = str(e)
            if ('ECONNRESET' in error_string) or ('Connection aborted.' in error_string):
                self.raise_error(NetworkError, url, method, e)
            else:
                self.raise_error(ExchangeError, url, method, e)

        self.handle_errors(response.status_code, response.reason, url, method, headers, http_response, json_response)
        self.handle_rest_response(http_response, json_response, url, method, headers, body)
        if json_response is not None:
            return json_response
        return http_response

    def handle_rest_errors(self, exception, http_status_code, response, url, method='GET'):
        error = None
        string_code = str(http_status_code)
        if string_code in self.httpExceptions:
            error = self.httpExceptions[string_code]
            if error == ExchangeNotAvailable:
                if re.search('(cloudflare|incapsula|overload|ddos)', response, flags=re.IGNORECASE):
                    error = DDoSProtection
        if error:
            self.raise_error(error, url, method, exception if exception else http_status_code, response)

    def handle_rest_response(self, response, json_response, url, method='GET', headers=None, body=None):
        if self.is_json_encoded_object(response) and json_response is None:
            ddos_protection = re.search('(cloudflare|incapsula|overload|ddos)', response, flags=re.IGNORECASE)
            exchange_not_available = re.search('(offline|busy|retry|wait|unavailable|maintain|maintenance|maintenancing)', response, flags=re.IGNORECASE)
            if ddos_protection:
                self.raise_error(DDoSProtection, method, url, None, response)
            if exchange_not_available:
                message = response + ' exchange downtime, exchange closed for maintenance or offline, DDoS protection or rate-limiting in effect'
                self.raise_error(ExchangeNotAvailable, method, url, None, message)
            self.raise_error(ExchangeError, method, url, ValueError('failed to decode json'), response)

    def parse_json(self, http_response):
        try:
            if Exchange.is_json_encoded_object(http_response):
                return json.loads(http_response)
        except ValueError:  # superclass of JsonDecodeError (python2)
            pass

    @staticmethod
    def safe_float(dictionary, key, default_value=None):
        value = default_value
        try:
            if isinstance(dictionary, list) and isinstance(key, int) and len(dictionary) > key:
                value = float(dictionary[key])
            else:
                value = float(dictionary[key]) if (key is not None) and (key in dictionary) and (dictionary[key] is not None) else default_value
        except ValueError as e:
            value = default_value
        return value

    @staticmethod
    def safe_string(dictionary, key, default_value=None):
        return str(dictionary[key]) if key is not None and (key in dictionary) and dictionary[key] is not None else default_value

    @staticmethod
    def safe_integer(dictionary, key, default_value=None):
        if key is None or (key not in dictionary):
            return default_value
        value = dictionary[key]
        if isinstance(value, Number) or (isinstance(value, basestring) and value.isnumeric()):
            return int(value)
        return default_value

    @staticmethod
    def safe_value(dictionary, key, default_value=None):
        return dictionary[key] if key is not None and (key in dictionary) and dictionary[key] is not None else default_value

    # we're not using safe_floats with a list argument as we're trying to save some cycles here
    # we're not using safe_float_3 either because those cases are too rare to deserve their own optimization

    @staticmethod
    def safe_float_2(dictionary, key1, key2, default_value=None):
        return Exchange.safe_either(Exchange.safe_float, dictionary, key1, key2, default_value)

    @staticmethod
    def safe_string_2(dictionary, key1, key2, default_value=None):
        return Exchange.safe_either(Exchange.safe_string, dictionary, key1, key2, default_value)

    @staticmethod
    def safe_integer_2(dictionary, key1, key2, default_value=None):
        return Exchange.safe_either(Exchange.safe_integer, dictionary, key1, key2, default_value)

    @staticmethod
    def safe_value_2(dictionary, key1, key2, default_value=None):
        return Exchange.safe_either(Exchange.safe_value, dictionary, key1, key2, default_value)

    @staticmethod
    def safe_either(method, dictionary, key1, key2, default_value=None):
        """A helper-wrapper for the safe_value_2() family."""
        value = method(dictionary, key1)
        return value if value is not None else method(dictionary, key2, default_value)

    @staticmethod
    def truncate(num, precision=0):
        """Deprecated, use decimal_to_precision instead"""
        if precision > 0:
            decimal_precision = math.pow(10, precision)
            return math.trunc(num * decimal_precision) / decimal_precision
        return int(Exchange.truncate_to_string(num, precision))

    @staticmethod
    def truncate_to_string(num, precision=0):
        """Deprecated, todo: remove references from subclasses"""
        if precision > 0:
            parts = ('{0:.%df}' % precision).format(Decimal(num)).split('.')
            decimal_digits = parts[1][:precision].rstrip('0')
            decimal_digits = decimal_digits if len(decimal_digits) else '0'
            return parts[0] + '.' + decimal_digits
        return ('%d' % num)

    @staticmethod
    def uuid():
        return str(uuid.uuid4())

    @staticmethod
    def capitalize(string):  # first character only, rest characters unchanged
        # the native pythonic .capitalize() method lowercases all other characters
        # which is an unwanted behaviour, therefore we use this custom implementation
        # check it yourself: print('foobar'.capitalize(), 'fooBar'.capitalize())
        if len(string) > 1:
            return "%s%s" % (string[0].upper(), string[1:])
        return string.upper()

    @staticmethod
    def keysort(dictionary):
        return collections.OrderedDict(sorted(dictionary.items(), key=lambda t: t[0]))

    @staticmethod
    def extend(*args):
        if args is not None:
            result = None
            if type(args[0]) is collections.OrderedDict:
                result = collections.OrderedDict()
            else:
                result = {}
            for arg in args:
                result.update(arg)
            return result
        return {}

    @staticmethod
    def deep_extend(*args):
        result = None
        for arg in args:
            if isinstance(arg, dict):
                if not isinstance(result, dict):
                    result = {}
                for key in arg:
                    result[key] = Exchange.deep_extend(result[key] if key in result else None, arg[key])
            else:
                result = arg
        return result

    @staticmethod
    def filter_by(array, key, value=None):
        if value:
            grouped = Exchange.group_by(array, key)
            if value in grouped:
                return grouped[value]
            return []
        return array

    @staticmethod
    def filterBy(self, array, key, value=None):
        return Exchange.filter_by(array, key, value)

    @staticmethod
    def group_by(array, key):
        result = {}
        array = Exchange.to_array(array)
        array = [entry for entry in array if (key in entry) and (entry[key] is not None)]
        for entry in array:
            if entry[key] not in result:
                result[entry[key]] = []
            result[entry[key]].append(entry)
        return result

    @staticmethod
    def groupBy(array, key):
        return Exchange.group_by(array, key)

    @staticmethod
    def index_by(array, key):
        result = {}
        if type(array) is dict:
            array = Exchange.keysort(array).values()
        for element in array:
            if (key in element) and (element[key] is not None):
                k = element[key]
                result[k] = element
        return result

    @staticmethod
    def sort_by(array, key, descending=False):
        return sorted(array, key=lambda k: k[key] if k[key] is not None else "", reverse=descending)

    @staticmethod
    def array_concat(a, b):
        return a + b

    @staticmethod
    def in_array(needle, haystack):
        return needle in haystack

    @staticmethod
    def is_empty(object):
        return not object

    @staticmethod
    def extract_params(string):
        return re.findall(r'{([\w-]+)}', string)

    @staticmethod
    def implode_params(string, params):
        for key in params:
            string = string.replace('{' + key + '}', str(params[key]))
        return string

    @staticmethod
    def url(path, params={}):
        result = Exchange.implode_params(path, params)
        query = Exchange.omit(params, Exchange.extract_params(path))
        if query:
            result += '?' + _urlencode.urlencode(query)
        return result

    @staticmethod
    def urlencode(params={}):
        if (type(params) is dict) or isinstance(params, collections.OrderedDict):
            return _urlencode.urlencode(params)
        return params

    @staticmethod
    def rawencode(params={}):
        return _urlencode.unquote(Exchange.urlencode(params))

    @staticmethod
    def encode_uri_component(uri):
        return _urlencode.quote(uri, safe="~()*!.'")

    @staticmethod
    def omit(d, *args):
        result = d.copy()
        for arg in args:
            if type(arg) is list:
                for key in arg:
                    if key in result:
                        del result[key]
            else:
                if arg in result:
                    del result[arg]
        return result

    @staticmethod
    def unique(array):
        return list(set(array))

    @staticmethod
    def pluck(array, key):
        return [
            element[key]
            for element in array
            if (key in element) and (element[key] is not None)
        ]

    @staticmethod
    def sum(*args):
        return sum([arg for arg in args if isinstance(arg, (float, int))])

    @staticmethod
    def ordered(array):
        return collections.OrderedDict(array)

    @staticmethod
    def aggregate(bidasks):
        ordered = Exchange.ordered({})
        for [price, volume] in bidasks:
            if volume > 0:
                ordered[price] = (ordered[price] if price in ordered else 0) + volume
        result = []
        items = list(ordered.items())
        for price, volume in items:
            result.append([price, volume])
        return result

    @staticmethod
    def sec():
        return Exchange.seconds()

    @staticmethod
    def msec():
        return Exchange.milliseconds()

    @staticmethod
    def usec():
        return Exchange.microseconds()

    @staticmethod
    def seconds():
        return int(time.time())

    @staticmethod
    def milliseconds():
        return int(time.time() * 1000)

    @staticmethod
    def microseconds():
        return int(time.time() * 1000000)

    @staticmethod
    def iso8601(timestamp=None):
        if timestamp is None:
            return timestamp
        if not isinstance(timestamp, int):
            return None
        if int(timestamp) < 0:
            return None

        try:
            utc = datetime.datetime.utcfromtimestamp(timestamp // 1000)
            return utc.strftime('%Y-%m-%dT%H:%M:%S.%f')[:-6] + "{:03d}".format(int(timestamp) % 1000) + 'Z'
        except (TypeError, OverflowError, OSError):
            return None

    @staticmethod
    def dmy(timestamp, infix='-'):
        utc_datetime = datetime.datetime.utcfromtimestamp(int(round(timestamp / 1000)))
        return utc_datetime.strftime('%m' + infix + '%d' + infix + '%Y')

    @staticmethod
    def ymd(timestamp, infix='-'):
        utc_datetime = datetime.datetime.utcfromtimestamp(int(round(timestamp / 1000)))
        return utc_datetime.strftime('%Y' + infix + '%m' + infix + '%d')

    @staticmethod
    def ymdhms(timestamp, infix=' '):
        utc_datetime = datetime.datetime.utcfromtimestamp(int(round(timestamp / 1000)))
        return utc_datetime.strftime('%Y-%m-%d' + infix + '%H:%M:%S')

    @staticmethod
    def parse_date(timestamp=None):
        if timestamp is None:
            return timestamp
        if not isinstance(timestamp, str):
            return None
        if 'GMT' in timestamp:
            try:
                string = ''.join([str(value) for value in parsedate(timestamp)[:6]]) + '.000Z'
                dt = datetime.datetime.strptime(string, "%Y%m%d%H%M%S.%fZ")
                return calendar.timegm(dt.utctimetuple()) * 1000
            except (TypeError, OverflowError, OSError):
                return None
        else:
            return Exchange.parse8601(timestamp)

    @staticmethod
    def parse8601(timestamp=None):
        if timestamp is None:
            return timestamp
        yyyy = '([0-9]{4})-?'
        mm = '([0-9]{2})-?'
        dd = '([0-9]{2})(?:T|[\\s])?'
        h = '([0-9]{2}):?'
        m = '([0-9]{2}):?'
        s = '([0-9]{2})'
        ms = '(\\.[0-9]{1,3})?'
        tz = '(?:(\\+|\\-)([0-9]{2})\\:?([0-9]{2})|Z)?'
        regex = r'' + yyyy + mm + dd + h + m + s + ms + tz
        try:
            match = re.search(regex, timestamp, re.IGNORECASE)
            if match is None:
                return None
            yyyy, mm, dd, h, m, s, ms, sign, hours, minutes = match.groups()
            ms = ms or '.000'
            msint = int(ms[1:])
            sign = sign or ''
            sign = int(sign + '1') * -1
            hours = int(hours or 0) * sign
            minutes = int(minutes or 0) * sign
            offset = datetime.timedelta(hours=hours, minutes=minutes)
            string = yyyy + mm + dd + h + m + s + ms + 'Z'
            dt = datetime.datetime.strptime(string, "%Y%m%d%H%M%S.%fZ")
            dt = dt + offset
            return calendar.timegm(dt.utctimetuple()) * 1000 + msint
        except (TypeError, OverflowError, OSError, ValueError):
            return None

    @staticmethod
    def hash(request, algorithm='md5', digest='hex'):
        h = hashlib.new(algorithm, request)
        if digest == 'hex':
            return h.hexdigest()
        elif digest == 'base64':
            return base64.b64encode(h.digest())
        return h.digest()

    @staticmethod
    def hmac(request, secret, algorithm=hashlib.sha256, digest='hex'):
        h = hmac.new(secret, request, algorithm)
        if digest == 'hex':
            return h.hexdigest()
        elif digest == 'base64':
            return base64.b64encode(h.digest())
        return h.digest()

    @staticmethod
    def binary_concat(*args):
        result = bytes()
        for arg in args:
            result = result + arg
        return result

    @staticmethod
    def binary_to_string(s):
        return s.decode('ascii')

    @staticmethod
    def base64urlencode(s):
        return Exchange.decode(base64.urlsafe_b64encode(s)).replace('=', '')

    @staticmethod
    def jwt(request, secret, algorithm=hashlib.sha256, alg='HS256'):
        header = Exchange.encode(Exchange.json({
            'alg': alg,
            'typ': 'JWT',
        }))
        encodedHeader = Exchange.base64urlencode(header)
        encodedData = Exchange.base64urlencode(Exchange.encode(Exchange.json(request)))
        token = encodedHeader + '.' + encodedData
        hmac = Exchange.hmac(Exchange.encode(token), Exchange.encode(secret), algorithm, 'binary')
        signature = Exchange.base64urlencode(hmac)
        return token + '.' + signature

    @staticmethod
    def unjson(input):
        return json.loads(input)

    @staticmethod
    def json(data, params=None):
        return json.dumps(data, separators=(',', ':'))

    @staticmethod
    def is_json_encoded_object(input):
        return (isinstance(input, basestring) and
                (len(input) >= 2) and
                ((input[0] == '{') or (input[0] == '[')))

    @staticmethod
    def encode(string):
        return string.encode()

    @staticmethod
    def decode(string):
        return string.decode()

    @staticmethod
    def to_array(value):
        return list(value.values()) if type(value) is dict else value

    def nonce(self):
        return Exchange.seconds()

    def check_required_credentials(self, error=True):
        keys = list(self.requiredCredentials.keys())
        for key in keys:
            if self.requiredCredentials[key] and not getattr(self, key):
                if error:
                    self.raise_error(AuthenticationError, details='requires `' + key + '`')
                else:
                    return error

    def check_address(self, address):
        """Checks an address is not the same character repeated or an empty sequence"""
        if address is None:
            self.raise_error(InvalidAddress, details='address is None')
        if all(letter == address[0] for letter in address) or len(address) < self.minFundingAddressLength or ' ' in address:
            self.raise_error(InvalidAddress, details='address is invalid or has less than ' + str(self.minFundingAddressLength) + ' characters: "' + str(address) + '"')
        return address

    def account(self):
        return {
            'free': 0.0,
            'used': 0.0,
            'total': 0.0,
        }

    def common_currency_code(self, currency):
        if not self.substituteCommonCurrencyCodes:
            return currency
        return self.safe_string(self.commonCurrencies, currency, currency)

    def currency_id(self, commonCode):

        if self.currencies:
            if commonCode in self.currencies:
                return self.currencies[commonCode]['id']

        currencyIds = {v: k for k, v in self.commonCurrencies.items()}
        return self.safe_string(currencyIds, commonCode, commonCode)

    def precision_from_string(self, string):
        parts = re.sub(r'0+$', '', string).split('.')
        return len(parts[1]) if len(parts) > 1 else 0

    def cost_to_precision(self, symbol, cost):
        return self.decimal_to_precision(cost, ROUND, self.markets[symbol]['precision']['price'], self.precisionMode)

    def price_to_precision(self, symbol, price):
        return self.decimal_to_precision(price, ROUND, self.markets[symbol]['precision']['price'], self.precisionMode)

    def amount_to_precision(self, symbol, amount):
        return self.decimal_to_precision(amount, TRUNCATE, self.markets[symbol]['precision']['amount'], self.precisionMode)

    def fee_to_precision(self, symbol, fee):
        return self.decimal_to_precision(fee, ROUND, self.markets[symbol]['precision']['price'], self.precisionMode)

    def currency_to_precision(self, currency, fee):
        return self.decimal_to_precision(fee, ROUND, self.currencies[currency]['precision'], self.precisionMode)

    def set_markets(self, markets, currencies=None):
        values = list(markets.values()) if type(markets) is dict else markets
        for i in range(0, len(values)):
            values[i] = self.extend(
                self.fees['trading'],
                {'precision': self.precision, 'limits': self.limits},
                values[i]
            )
        self.markets = self.index_by(values, 'symbol')
        self.markets_by_id = self.index_by(values, 'id')
        self.marketsById = self.markets_by_id
        self.symbols = sorted(list(self.markets.keys()))
        self.ids = sorted(list(self.markets_by_id.keys()))
        if currencies:
            self.currencies = self.deep_extend(currencies, self.currencies)
        else:
            base_currencies = [{
                'id': market['baseId'] if 'baseId' in market else market['base'],
                'numericId': market['baseNumericId'] if 'baseNumericId' in market else None,
                'code': market['base'],
                'precision': (
                    market['precision']['base'] if 'base' in market['precision'] else (
                        market['precision']['amount'] if 'amount' in market['precision'] else None
                    )
                ) if 'precision' in market else 8,
            } for market in values if 'base' in market]
            quote_currencies = [{
                'id': market['quoteId'] if 'quoteId' in market else market['quote'],
                'numericId': market['quoteNumericId'] if 'quoteNumericId' in market else None,
                'code': market['quote'],
                'precision': (
                    market['precision']['quote'] if 'quote' in market['precision'] else (
                        market['precision']['price'] if 'price' in market['precision'] else None
                    )
                ) if 'precision' in market else 8,
            } for market in values if 'quote' in market]
            currencies = self.sort_by(base_currencies + quote_currencies, 'code')
            self.currencies = self.deep_extend(self.index_by(currencies, 'code'), self.currencies)
        self.currencies_by_id = self.index_by(list(self.currencies.values()), 'id')
        return self.markets

    def load_markets(self, reload=False, params={}):
        if not reload:
            if self.markets:
                if not self.markets_by_id:
                    return self.set_markets(self.markets)
                return self.markets
        markets = self.fetch_markets(params)
        currencies = None
        if self.has['fetchCurrencies']:
            currencies = self.fetch_currencies()
        return self.set_markets(markets, currencies)

    def populate_fees(self):
        if not (hasattr(self, 'markets') or hasattr(self, 'currencies')):
            return

        for currency, data in self.currencies.items():  # try load withdrawal fees from currencies
            if 'fee' in data and data['fee'] is not None:
                self.fees['funding']['withdraw'][currency] = data['fee']
                self.fees['funding']['fee_loaded'] = True

        # find a way to populate trading fees from markets

    def load_fees(self):
        self.load_markets()
        self.populate_fees()
        if not (self.has['fetchTradingFees'] or self.has['fetchFundingFees']):
            return self.fees

        fetched_fees = self.fetch_fees()
        if fetched_fees['funding']:
            self.fees['funding']['fee_loaded'] = True
        if fetched_fees['trading']:
            self.fees['trading']['fee_loaded'] = True

        self.fees = self.deep_extend(self.fees, fetched_fees)
        return self.fees

    def fetch_markets(self, params={}):
        # markets are returned as a list
        # currencies are returned as a dict
        # this is for historical reasons
        # and may be changed for consistency later
        return self.to_array(self.markets)

    def fetch_currencies(self, params={}):
        # markets are returned as a list
        # currencies are returned as a dict
        # this is for historical reasons
        # and may be changed for consistency later
        return self.currencies

    def fetch_fees(self):
        trading = {}
        funding = {}
        try:
            trading = self.fetch_trading_fees()
        except AuthenticationError:
            pass
        except AttributeError:
            pass

        try:
            funding = self.fetch_funding_fees()
        except AuthenticationError:
            pass
        except AttributeError:
            pass

        return {
            'trading': trading,
            'funding': funding,
        }

    def create_order(self, symbol, type, side, amount, price=None, params={}):
        self.raise_error(NotSupported, details='create_order() not implemented yet')

    def cancel_order(self, id, symbol=None, params={}):
        self.raise_error(NotSupported, details='cancel_order() not implemented yet')

    def fetch_bids_asks(self, symbols=None, params={}):
        self.raise_error(NotSupported, details='API does not allow to fetch all prices at once with a single call to fetch_bids_asks() for now')

    def fetch_tickers(self, symbols=None, params={}):
        self.raise_error(NotSupported, details='API does not allow to fetch all tickers at once with a single call to fetch_tickers() for now')

    def fetch_order_status(self, id, symbol=None, params={}):
        order = self.fetch_order(id, symbol, params)
        return order['status']

    def purge_cached_orders(self, before):
        orders = self.to_array(self.orders)
        orders = [order for order in orders if (order['status'] == 'open') or (order['timestamp'] >= before)]
        self.orders = self.index_by(orders, 'id')
        return self.orders

    def fetch_order(self, id, symbol=None, params={}):
        self.raise_error(NotSupported, details='fetch_order() is not implemented yet')

    def fetch_orders(self, symbol=None, since=None, limit=None, params={}):
        self.raise_error(NotSupported, details='fetch_orders() is not implemented yet')

    def fetch_open_orders(self, symbol=None, since=None, limit=None, params={}):
        self.raise_error(NotSupported, details='fetch_open_orders() is not implemented yet')

    def fetch_closed_orders(self, symbol=None, since=None, limit=None, params={}):
        self.raise_error(NotSupported, details='fetch_closed_orders() is not implemented yet')

    def fetch_my_trades(self, symbol=None, since=None, limit=None, params={}):
        self.raise_error(NotSupported, details='fetch_my_trades() is not implemented yet')

    def fetch_order_trades(self, id, symbol=None, params={}):
        self.raise_error(NotSupported, details='fetch_order_trades() is not implemented yet')

    def fetch_transactions(self, symbol=None, since=None, limit=None, params={}):
        self.raise_error(NotSupported, details='fetch_transactions() is not implemented yet')

    def fetch_deposits(self, symbol=None, since=None, limit=None, params={}):
        self.raise_error(NotSupported, details='fetch_deposits() is not implemented yet')

    def fetch_withdrawals(self, symbol=None, since=None, limit=None, params={}):
        self.raise_error(NotSupported, details='fetch_withdrawals() is not implemented yet')

    def parse_ohlcv(self, ohlcv, market=None, timeframe='1m', since=None, limit=None):
        return ohlcv[0:6] if isinstance(ohlcv, list) else ohlcv

    def parse_ohlcvs(self, ohlcvs, market=None, timeframe='1m', since=None, limit=None):
        ohlcvs = self.to_array(ohlcvs)
        num_ohlcvs = len(ohlcvs)
        result = []
        i = 0
        while i < num_ohlcvs:
            if limit and (len(result) >= limit):
                break
            ohlcv = self.parse_ohlcv(ohlcvs[i], market, timeframe, since, limit)
            i = i + 1
            if since and (ohlcv[0] < since):
                continue
            result.append(ohlcv)
        return self.sort_by(result, 0)

    def parse_bid_ask(self, bidask, price_key=0, amount_key=0):
        return [float(bidask[price_key]), float(bidask[amount_key])]

    def parse_bids_asks(self, bidasks, price_key=0, amount_key=1):
        result = []
        if len(bidasks):
            if type(bidasks[0]) is list:
                for bidask in bidasks:
                    if bidask[price_key] and bidask[amount_key]:
                        result.append(self.parse_bid_ask(bidask, price_key, amount_key))
            elif type(bidasks[0]) is dict:
                for bidask in bidasks:
                    if (price_key in bidask) and (amount_key in bidask) and (bidask[price_key] and bidask[amount_key]):
                        result.append(self.parse_bid_ask(bidask, price_key, amount_key))
            else:
                self.raise_error(ExchangeError, details='unrecognized bidask format: ' + str(bidasks[0]))
        return result

    def fetch_l2_order_book(self, symbol, limit=None, params={}):
        orderbook = self.fetch_order_book(symbol, limit, params)
        return self.extend(orderbook, {
            'bids': self.sort_by(self.aggregate(orderbook['bids']), 0, True),
            'asks': self.sort_by(self.aggregate(orderbook['asks']), 0),
        })

    def parse_order_book(self, orderbook, timestamp=None, bids_key='bids', asks_key='asks', price_key=0, amount_key=1):
        return {
            'bids': self.sort_by(self.parse_bids_asks(orderbook[bids_key], price_key, amount_key) if (bids_key in orderbook) and isinstance(orderbook[bids_key], list) else [], 0, True),
            'asks': self.sort_by(self.parse_bids_asks(orderbook[asks_key], price_key, amount_key) if (asks_key in orderbook) and isinstance(orderbook[asks_key], list) else [], 0),
            'timestamp': timestamp,
            'datetime': self.iso8601(timestamp) if timestamp is not None else None,
            'nonce': None,
        }

    def parse_balance(self, balance):
        currencies = self.omit(balance, 'info').keys()
        for account in ['free', 'used', 'total']:
            balance[account] = {}
            for currency in currencies:
                balance[account][currency] = balance[currency][account]
        return balance

    def fetch_partial_balance(self, part, params={}):
        balance = self.fetch_balance(params)
        return balance[part]

    def fetch_free_balance(self, params={}):
        return self.fetch_partial_balance('free', params)

    def fetch_used_balance(self, params={}):
        return self.fetch_partial_balance('used', params)

    def fetch_total_balance(self, params={}):
        return self.fetch_partial_balance('total', params)

    def load_trading_limits(self, symbols=None, reload=False, params={}):
        if self.has['fetchTradingLimits']:
            if reload or not('limitsLoaded' in list(self.options.keys())):
                response = self.fetch_trading_limits(symbols)
                for i in range(0, len(symbols)):
                    symbol = symbols[i]
                    self.markets[symbol] = self.deep_extend(self.markets[symbol], response[symbol])
                self.options['limitsLoaded'] = self.milliseconds()
        return self.markets

    def fetch_ohlcv(self, symbol, timeframe='1m', since=None, limit=None, params={}):
        if not self.has['fetchTrades']:
            self.raise_error(NotSupported, details='fetch_ohlcv() not implemented yet')
        self.load_markets()
        trades = self.fetch_trades(symbol, since, limit, params)
        return self.build_ohlcv(trades, timeframe, since, limit)

    def fetchOHLCV(self, symbol, timeframe='1m', since=None, limit=None, params={}):
        return self.fetch_ohlcv(symbol, timeframe, since, limit, params)

    def parse_trading_view_ohlcv(self, ohlcvs, market=None, timeframe='1m', since=None, limit=None):
        result = self.convert_trading_view_to_ohlcv(ohlcvs)
        return self.parse_ohlcvs(result, market, timeframe, since, limit)

    def convert_trading_view_to_ohlcv(self, ohlcvs):
        result = []
        for i in range(0, len(ohlcvs['t'])):
            result.append([
                ohlcvs['t'][i] * 1000,
                ohlcvs['o'][i],
                ohlcvs['h'][i],
                ohlcvs['l'][i],
                ohlcvs['c'][i],
                ohlcvs['v'][i],
            ])
        return result

    def convert_ohlcv_to_trading_view(self, ohlcvs):
        result = {
            't': [],
            'o': [],
            'h': [],
            'l': [],
            'c': [],
            'v': [],
        }
        for i in range(0, len(ohlcvs)):
            result['t'].append(int(ohlcvs[i][0] / 1000))
            result['o'].append(ohlcvs[i][1])
            result['h'].append(ohlcvs[i][2])
            result['l'].append(ohlcvs[i][3])
            result['c'].append(ohlcvs[i][4])
            result['v'].append(ohlcvs[i][5])
        return result

    def build_ohlcv(self, trades, timeframe='1m', since=None, limit=None):
        ms = self.parse_timeframe(timeframe) * 1000
        ohlcvs = []
        (high, low, close, volume) = (2, 3, 4, 5)
        num_trades = len(trades)
        oldest = (num_trades - 1) if limit is None else min(num_trades - 1, limit)
        for i in range(0, oldest):
            trade = trades[i]
            if (since is not None) and (trade['timestamp'] < since):
                continue
            opening_time = int(math.floor(trade['timestamp'] / ms) * ms)  # Shift the edge of the m/h/d (but not M)
            j = len(ohlcvs)
            if (j == 0) or opening_time >= ohlcvs[j - 1][0] + ms:
                # moved to a new timeframe -> create a new candle from opening trade
                ohlcvs.append([
                    opening_time,
                    trade['price'],
                    trade['price'],
                    trade['price'],
                    trade['price'],
                    trade['amount'],
                ])
            else:
                # still processing the same timeframe -> update opening trade
                ohlcvs[j - 1][high] = max(ohlcvs[j - 1][high], trade['price'])
                ohlcvs[j - 1][low] = min(ohlcvs[j - 1][low], trade['price'])
                ohlcvs[j - 1][close] = trade['price']
                ohlcvs[j - 1][volume] += trade['amount']
        return ohlcvs

    def parse_timeframe(self, timeframe):
        amount = int(timeframe[0:-1])
        unit = timeframe[-1]
        if 'y' in unit:
            scale = 60 * 60 * 24 * 365
        elif 'M' in unit:
            scale = 60 * 60 * 24 * 30
        elif 'w' in unit:
            scale = 60 * 60 * 24 * 7
        elif 'd' in unit:
            scale = 60 * 60 * 24
        elif 'h' in unit:
            scale = 60 * 60
        else:
            scale = 60  # 1m by default
        return amount * scale

    def parse_trades(self, trades, market=None, since=None, limit=None):
        array = self.to_array(trades)
        array = [self.parse_trade(trade, market) for trade in array]
        array = self.sort_by(array, 'timestamp')
        symbol = market['symbol'] if market else None
        return self.filter_by_symbol_since_limit(array, symbol, since, limit)

    def parse_transactions(self, transactions, currency=None, since=None, limit=None):
        array = self.to_array(transactions)
        array = [self.parse_transaction(transaction, currency) for transaction in array]
        array = self.sort_by(array, 'timestamp')
        code = currency['code'] if currency else None
        return self.filter_by_currency_since_limit(array, code, since, limit)

    def parse_orders(self, orders, market=None, since=None, limit=None):
        array = self.to_array(orders)
        array = [self.parse_order(order, market) for order in array]
        array = self.sort_by(array, 'timestamp')
        symbol = market['symbol'] if market else None
        return self.filter_by_symbol_since_limit(array, symbol, since, limit)

    def filter_by_value_since_limit(self, array, field, value=None, since=None, limit=None):
        array = self.to_array(array)
        if value:
            array = [entry for entry in array if entry[field] == value]
        if since:
            array = [entry for entry in array if entry['timestamp'] >= since]
        if limit:
            array = array[0:limit]
        return array

    def filter_by_symbol_since_limit(self, array, symbol=None, since=None, limit=None):
        return self.filter_by_value_since_limit(array, 'symbol', symbol, since, limit)

    def filter_by_currency_since_limit(self, array, code=None, since=None, limit=None):
        return self.filter_by_value_since_limit(array, 'currency', code, since, limit)

    def filter_by_since_limit(self, array, since=None, limit=None):
        array = self.to_array(array)
        if since:
            array = [entry for entry in array if entry['timestamp'] >= since]
        if limit:
            array = array[0:limit]
        return array

    def filter_by_symbol(self, array, symbol=None):
        array = self.to_array(array)
        if symbol:
            return [entry for entry in array if entry['symbol'] == symbol]
        return array

    def filter_by_array(self, objects, key, values=None, indexed=True):

        objects = self.to_array(objects)

        # return all of them if no values were passed in
        if values is None:
            return self.index_by(objects, key) if indexed else objects

        result = []
        for i in range(0, len(objects)):
            value = objects[i][key] if key in objects[i] else None
            if value in values:
                result.append(objects[i])

        return self.index_by(result, key) if indexed else result

    def currency(self, code):
        if not self.currencies:
            self.raise_error(ExchangeError, details='Currencies not loaded')
        if isinstance(code, basestring) and (code in self.currencies):
            return self.currencies[code]
        self.raise_error(ExchangeError, details='Does not have currency code ' + str(code))

    def find_market(self, string):
        if not self.markets:
            self.raise_error(ExchangeError, details='Markets not loaded')
        if isinstance(string, basestring):
            if string in self.markets_by_id:
                return self.markets_by_id[string]
            if string in self.markets:
                return self.markets[string]
        return string

    def find_symbol(self, string, market=None):
        if market is None:
            market = self.find_market(string)
        if isinstance(market, dict):
            return market['symbol']
        return string

    def market(self, symbol):
        if not self.markets:
            self.raise_error(ExchangeError, details='Markets not loaded')
        if isinstance(symbol, basestring) and (symbol in self.markets):
            return self.markets[symbol]
        self.raise_error(ExchangeError, details='No market symbol ' + str(symbol))

    def market_ids(self, symbols):
        return [self.market_id(symbol) for symbol in symbols]

    def market_id(self, symbol):
        market = self.market(symbol)
        return market['id'] if type(market) is dict else symbol

    def calculate_fee(self, symbol, type, side, amount, price, takerOrMaker='taker', params={}):
        market = self.markets[symbol]
        rate = market[takerOrMaker]
        cost = float(self.cost_to_precision(symbol, amount * price))
        return {
            'rate': rate,
            'type': takerOrMaker,
            'currency': market['quote'],
            'cost': float(self.fee_to_precision(symbol, rate * cost)),
        }

    def edit_limit_buy_order(self, id, symbol, *args):
        return self.edit_limit_order(id, symbol, 'buy', *args)

    def edit_limit_sell_order(self, id, symbol, *args):
        return self.edit_limit_order(id, symbol, 'sell', *args)

    def edit_limit_order(self, id, symbol, *args):
        return self.edit_order(id, symbol, 'limit', *args)

    def edit_order(self, id, symbol, *args):
        if not self.enableRateLimit:
            self.raise_error(ExchangeError, details='edit_order() requires enableRateLimit = true')
        self.cancel_order(id, symbol)
        return self.create_order(symbol, *args)

    def create_limit_order(self, symbol, *args):
        return self.create_order(symbol, 'limit', *args)

    def create_market_order(self, symbol, *args):
        return self.create_order(symbol, 'market', *args)

    def create_limit_buy_order(self, symbol, *args):
        return self.create_order(symbol, 'limit', 'buy', *args)

    def create_limit_sell_order(self, symbol, *args):
        return self.create_order(symbol, 'limit', 'sell', *args)

    def create_market_buy_order(self, symbol, amount, params={}):
        return self.create_order(symbol, 'market', 'buy', amount, None, params)

    def create_market_sell_order(self, symbol, amount, params={}):
        return self.create_order(symbol, 'market', 'sell', amount, None, params)

    def sign(self, path, api='public', method='GET', params={}, headers=None, body=None):
        raise NotSupported(self.id + ' sign() pure method must be redefined in derived classes')

    # -------------------------------------------------------------------------
    # web3 / 0x methods

    @staticmethod
    def has_web3():
        return Web3 is not None

    def check_required_dependencies(self):
        if not Exchange.has_web3():
            raise NotSupported("Web3 functionality requires Python3 and web3 package installed: https://github.com/ethereum/web3.py")

    def eth_decimals(self, unit='ether'):
        units = {
            'wei': 0,          # 1
            'kwei': 3,         # 1000
            'babbage': 3,      # 1000
            'femtoether': 3,   # 1000
            'mwei': 6,         # 1000000
            'lovelace': 6,     # 1000000
            'picoether': 6,    # 1000000
            'gwei': 9,         # 1000000000
            'shannon': 9,      # 1000000000
            'nanoether': 9,    # 1000000000
            'nano': 9,         # 1000000000
            'szabo': 12,       # 1000000000000
            'microether': 12,  # 1000000000000
            'micro': 12,       # 1000000000000
            'finney': 15,      # 1000000000000000
            'milliether': 15,  # 1000000000000000
            'milli': 15,       # 1000000000000000
            'ether': 18,       # 1000000000000000000
            'kether': 21,      # 1000000000000000000000
            'grand': 21,       # 1000000000000000000000
            'mether': 24,      # 1000000000000000000000000
            'gether': 27,      # 1000000000000000000000000000
            'tether': 30,      # 1000000000000000000000000000000
        }
        return self.safe_value(units, unit)

    def eth_unit(self, decimals=18):
        units = {
            0: 'wei',      # 1000000000000000000
            3: 'kwei',     # 1000000000000000
            6: 'mwei',     # 1000000000000
            9: 'gwei',     # 1000000000
            12: 'szabo',   # 1000000
            15: 'finney',  # 1000
            18: 'ether',   # 1
            21: 'kether',  # 0.001
            24: 'mether',  # 0.000001
            27: 'gether',  # 0.000000001
            30: 'tether',  # 0.000000000001
        }
        return self.safe_value(units, decimals)

    def fromWei(self, amount, unit='ether', decimals=18):
        if Web3 is None:
            self.raise_error(NotSupported, details="ethereum web3 methods require Python 3: https://pythonclock.org")
        if amount is None:
            return amount
        if decimals != 18:
            if decimals % 3:
                amount = int(amount) * (10 ** (18 - decimals))
            else:
                unit = self.eth_unit(decimals)
        return float(Web3.fromWei(int(amount), unit))

    def toWei(self, amount, unit='ether', decimals=18):
        if Web3 is None:
            self.raise_error(NotSupported, details="ethereum web3 methods require Python 3: https://pythonclock.org")
        if amount is None:
            return amount
        if decimals != 18:
            if decimals % 3:
                # this case has known yet unsolved problems:
                #     toWei(1.999, 'ether', 17) == '199900000000000011'
                #     toWei(1.999, 'ether', 19) == '19989999999999999991'
                # the best solution should not involve additional dependencies
                amount = Decimal(amount) / Decimal(10 ** (18 - decimals))
            else:
                unit = self.eth_unit(decimals)
        return str(Web3.toWei(amount, unit))

    def decryptAccountFromJSON(self, value, password):
        return self.decryptAccount(json.loads(value) if isinstance(value, basestring) else value, password)

    def decryptAccount(self, key, password):
        return self.web3.eth.accounts.decrypt(key, password)

    def decryptAccountFromPrivateKey(self, privateKey):
        return self.web3.eth.accounts.privateKeyToAccount(privateKey)

    def soliditySha3(self, array):
        values = self.solidityValues(array)
        types = self.solidityTypes(values)
        return self.web3.soliditySha3(types, values).hex()

    def soliditySha256(self, values):
        types = self.solidityTypes(values)
        solidity_values = self.solidityValues(values)
        encoded_values = [hex_encode_abi_type(abi_type, value)[2:] for abi_type, value in zip(types, solidity_values)]
        hex_string = '0x' + ''.join(encoded_values)
        return '0x' + self.hash(self.encode(self.web3.toText(hex_string)), 'sha256')

    def solidityTypes(self, array):
        return ['address' if self.web3.isAddress(value) else 'uint256' for value in array]

    def solidityValues(self, array):
        return [self.web3.toChecksumAddress(value) if self.web3.isAddress(value) else int(value) for value in array]

    def getZeroExOrderHash2(self, order):
        return self.soliditySha3([
            order['exchangeContractAddress'],  # address
            order['maker'],  # address
            order['taker'],  # address
            order['makerTokenAddress'],  # address
            order['takerTokenAddress'],  # address
            order['feeRecipient'],  # address
            order['makerTokenAmount'],  # uint256
            order['takerTokenAmount'],  # uint256
            order['makerFee'],  # uint256
            order['takerFee'],  # uint256
            order['expirationUnixTimestampSec'],  # uint256
            order['salt'],  # uint256
        ])

    def getZeroExOrderHash(self, order):
        unpacked = [
            self.web3.toChecksumAddress(order['exchangeContractAddress']),  # { value: order.exchangeContractAddress, type: types_1.SolidityTypes.Address },
            self.web3.toChecksumAddress(order['maker']),                    # { value: order.maker, type: types_1.SolidityTypes.Address },
            self.web3.toChecksumAddress(order['taker']),                    # { value: order.taker, type: types_1.SolidityTypes.Address },
            self.web3.toChecksumAddress(order['makerTokenAddress']),        # { value: order.makerTokenAddress, type: types_1.SolidityTypes.Address },
            self.web3.toChecksumAddress(order['takerTokenAddress']),        # { value: order.takerTokenAddress, type: types_1.SolidityTypes.Address },
            self.web3.toChecksumAddress(order['feeRecipient']),             # { value: order.feeRecipient, type: types_1.SolidityTypes.Address },
            int(order['makerTokenAmount']),             # { value: bigNumberToBN(order.makerTokenAmount), type: types_1.SolidityTypes.Uint256, },
            int(order['takerTokenAmount']),             # { value: bigNumberToBN(order.takerTokenAmount), type: types_1.SolidityTypes.Uint256, },
            int(order['makerFee']),                     # { value: bigNumberToBN(order.makerFee), type: types_1.SolidityTypes.Uint256, },
            int(order['takerFee']),                     # { value: bigNumberToBN(order.takerFee), type: types_1.SolidityTypes.Uint256, },
            int(order['expirationUnixTimestampSec']),   # { value: bigNumberToBN(order.expirationUnixTimestampSec), type: types_1.SolidityTypes.Uint256, },
            int(order['salt']),                         # { value: bigNumberToBN(order.salt), type: types_1.SolidityTypes.Uint256 },
        ]
        types = [
            'address',  # { value: order.exchangeContractAddress, type: types_1.SolidityTypes.Address },
            'address',  # { value: order.maker, type: types_1.SolidityTypes.Address },
            'address',  # { value: order.taker, type: types_1.SolidityTypes.Address },
            'address',  # { value: order.makerTokenAddress, type: types_1.SolidityTypes.Address },
            'address',  # { value: order.takerTokenAddress, type: types_1.SolidityTypes.Address },
            'address',  # { value: order.feeRecipient, type: types_1.SolidityTypes.Address },
            'uint256',  # { value: bigNumberToBN(order.makerTokenAmount), type: types_1.SolidityTypes.Uint256, },
            'uint256',  # { value: bigNumberToBN(order.takerTokenAmount), type: types_1.SolidityTypes.Uint256, },
            'uint256',  # { value: bigNumberToBN(order.makerFee), type: types_1.SolidityTypes.Uint256, },
            'uint256',  # { value: bigNumberToBN(order.takerFee), type: types_1.SolidityTypes.Uint256, },
            'uint256',  # { value: bigNumberToBN(order.expirationUnixTimestampSec), type: types_1.SolidityTypes.Uint256, },
            'uint256',  # { value: bigNumberToBN(order.salt), type: types_1.SolidityTypes.Uint256 },
        ]
        return self.web3.soliditySha3(types, unpacked).hex()

    def getZeroExOrderHashV2(self, order):
        # https://github.com/0xProject/0x-monorepo/blob/development/python-packages/order_utils/src/zero_ex/order_utils/__init__.py
        def pad_20_bytes_to_32(twenty_bytes):
            return bytes(12) + twenty_bytes

        def int_to_32_big_endian_bytes(i):
            return i.to_bytes(32, byteorder="big")

        def remove_0x_prefix(value):
            if value[:2] == '0x':
                return value[2:]
            return value

        def to_bytes(value):
            if not isinstance(value, str):
                raise TypeError("Value must be an instance of str")
            if len(value) % 2:
                value = "0x0" + remove_0x_prefix(value)
            return base64.b16decode(remove_0x_prefix(value))

        domain_struct_header = b"\x91\xab=\x17\xe3\xa5\n\x9d\x89\xe6?\xd3\x0b\x92\xbe\x7fS6\xb0;({\xb9Fxz\x83\xa9\xd6*'f\xf0\xf2F\x18\xf4\xc4\xbe\x1eb\xe0&\xfb\x03\x9a \xef\x96\xf4IR\x94\x81}\x10'\xff\xaam\x1fp\xe6\x1e\xad|[\xef\x02x\x16\xa8\x00\xda\x176DO\xb5\x8a\x80~\xf4\xc9`;xHg?~:h\xeb\x14\xa5"
        order_schema_hash = b'w\x05\x01\xf8\x8a&\xed\xe5\xc0J \xef\x87yi\xe9a\xeb\x11\xfc\x13\xb7\x8a\xafAKc=\xa0\xd4\xf8o'
        header = b"\x19\x01"

        domain_struct_hash = self.web3.sha3(
            domain_struct_header +
            pad_20_bytes_to_32(to_bytes(order["exchangeAddress"]))
        )

        order_struct_hash = self.web3.sha3(
            order_schema_hash +
            pad_20_bytes_to_32(to_bytes(order["makerAddress"])) +
            pad_20_bytes_to_32(to_bytes(order["takerAddress"])) +
            pad_20_bytes_to_32(to_bytes(order["feeRecipientAddress"])) +
            pad_20_bytes_to_32(to_bytes(order["senderAddress"])) +
            int_to_32_big_endian_bytes(int(order["makerAssetAmount"])) +
            int_to_32_big_endian_bytes(int(order["takerAssetAmount"])) +
            int_to_32_big_endian_bytes(int(order["makerFee"])) +
            int_to_32_big_endian_bytes(int(order["takerFee"])) +
            int_to_32_big_endian_bytes(int(order["expirationTimeSeconds"])) +
            int_to_32_big_endian_bytes(int(order["salt"])) +
            self.web3.sha3(to_bytes(order["makerAssetData"])) +
            self.web3.sha3(to_bytes(order["takerAssetData"]))
        )

        sha3 = self.web3.sha3(
            header +
            domain_struct_hash +
            order_struct_hash
        )
        return '0x' + base64.b16encode(sha3).decode('ascii').lower()

    def signZeroExOrder(self, order, privateKey):
        orderHash = self.getZeroExOrderHash(order)
        signature = self.signMessage(orderHash[-64:], privateKey)
        return self.extend(order, {
            'orderHash': orderHash,
            'ecSignature': signature,  # todo fix v if needed
        })

    def signZeroExOrderV2(self, order, privateKey):
        orderHash = self.getZeroExOrderHashV2(order)
        signature = self.signMessage(orderHash[-64:], privateKey)
        return self.extend(order, {
            'orderHash': orderHash,
            'ecSignature': signature,  # todo fix v if needed
        })

    def hashMessage(self, message):
        message_bytes = bytes.fromhex(message)
        return self.web3.sha3(b"\x19Ethereum Signed Message:\n" + str(len(message_bytes)).encode() + message_bytes).hex()

    def signHash(self, hash, privateKey):
        signature = self.web3.eth.account.signHash(hash[-64:], private_key=privateKey[-64:])
        return {
            'v': signature.v,  # integer
            'r': self.web3.toHex(signature.r),  # '0x'-prefixed hex string
            's': self.web3.toHex(signature.s),  # '0x'-prefixed hex string
        }

    def signMessage(self, message, privateKey):
        #
        # The following comment is related to MetaMask, we use the upper type of signature prefix:
        #
        # z.ecSignOrderHashAsync ('0xcfdb0a485324ff37699b4c8557f6858f25916fc6fce5993b32fe018aea510b9f',
        #                         '0x731fc101bbe102221c91c31ed0489f1ddfc439a3', {
        #                              prefixType: 'ETH_SIGN',
        #                              shouldAddPrefixBeforeCallingEthSign: true
        #                          }).then ((e, r) => console.log (e,r))
        #
        #     {                            ↓
        #         v: 28,
        #         r: "0xea7a68268b47c48d5d7a4c900e6f9af0015bf70951b3db2f1d835c5d544aaec2",
        #         s: "0x5d1db2a060c955c1fde4c967237b995c2361097405407b33c6046c8aeb3ccbdf"
        #     }
        #
        # --------------------------------------------------------------------
        #
        # z.ecSignOrderHashAsync ('0xcfdb0a485324ff37699b4c8557f6858f25916fc6fce5993b32fe018aea510b9f',
        #                         '0x731fc101bbe102221c91c31ed0489f1ddfc439a3', {
        #                              prefixType: 'NONE',
        #                              shouldAddPrefixBeforeCallingEthSign: true
        #                          }).then ((e, r) => console.log (e,r))
        #
        #     {                            ↓
        #         v: 27,
        #         r: "0xc8c710022c57de4f529d448e9b40517dd9bfb49ff1eb245f5856664b865d14a6",
        #         s: "0x0740bb21f4f094fbbdbafa903bb8f057f82e0c6e4fe65d19a1daed4ed97cd394"
        #     }
        #
        message_hash = self.hashMessage(message)
        signature = self.signHash(message_hash[-64:], privateKey[-64:])
        return signature

    def oath(self):
        if self.twofa is not None:
            return self.totp(self.twofa)
        else:
            raise ExchangeError(self.id + ' set .twofa to use this feature')

    @staticmethod
    def totp(key):
        def dec_to_bytes(n):
            if n > 0:
                return dec_to_bytes(n // 256) + bytes([n % 256])
            else:
                return b''

        def hex_to_dec(n):
            return int(n, base=16)

        def base32_to_bytes(n):
            missing_padding = len(n) % 8
            padding = 8 - missing_padding if missing_padding > 0 else 0
            padded = n.upper() + ('=' * padding)
            return base64.b32decode(padded)  # throws an error if the key is invalid

        epoch = int(time.time()) // 30
        hmac_res = Exchange.hmac(dec_to_bytes(epoch).rjust(8, b'\x00'), base32_to_bytes(key.replace(' ', '')), hashlib.sha1, 'hex')
        offset = hex_to_dec(hmac_res[-1]) * 2
        otp = str(hex_to_dec(hmac_res[offset: offset + 8]) & 0x7fffffff)
        return otp[-6:]<|MERGE_RESOLUTION|>--- conflicted
+++ resolved
@@ -320,7 +320,6 @@
     def describe(self):
         return {}
 
-<<<<<<< HEAD
     def set_sandbox_mode(self, enabled):
         if enabled:
             if 'test' in self.urls:
@@ -333,11 +332,9 @@
                 self.urls['api'] = self.urls['api_bak']
                 del self.urls['api_bak']
 
-    def define_rest_api(self, api, method_name, options={}):
-=======
+
     @classmethod
     def define_rest_api(cls, api, method_name, options={}):
->>>>>>> 8114d8c5
         delimiters = re.compile('[^a-zA-Z0-9]')
         entry = getattr(cls, method_name)  # returns a function (instead of a bound method)
         for api_type, methods in api.items():
