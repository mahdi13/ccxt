--- conflicted
+++ resolved
@@ -1015,11 +1015,7 @@
         keys = self.orderbookKeys
         return self.safe_integer(orderbook, keys['timestamp'], None)
 
-<<<<<<< HEAD
-    def parse_httpresponse_date(self):
-=======
     def parse_http_response_date(self):
->>>>>>> c0302624
         keys = self.orderbookKeys
         responseDate = None
         for key in list(self.last_response_headers.keys()):
@@ -1038,25 +1034,15 @@
         if bidasks is not None:
             orders = bidasks
         parsedOrders = []
-<<<<<<< HEAD
-        for orderKey in list(orders.keys()):
-            order = orders[orderKey]
-=======
         for order in orders:
->>>>>>> c0302624
             parsedBidask = self.parse_bid_ask(order, keys['price'], keys['amount'])
             parsedOrders.append(parsedBidask)
         return parsedOrders
 
     def parse_order_book_orders(self, orderbook):
         keys = self.orderbookKeys
-<<<<<<< HEAD
-        bids = self.parse_bids_asks(orderbook[keys['bids']], keys) if (keys['bids'] in list(orderbook.keys())) else []
-        asks = self.parse_bids_asks(orderbook[keys['asks']], keys) if (keys['asks'] in list(orderbook.keys())) else []
-=======
         bids = self.parse_bids_asks(orderbook[keys['bids']]) if (keys['bids'] in orderbook) else []
         asks = self.parse_bids_asks(orderbook[keys['asks']]) if (keys['asks'] in orderbook) else []
->>>>>>> c0302624
         return {
             'bids': bids,
             'asks': asks,
@@ -1070,22 +1056,14 @@
         orderbook = response
         for i in range(0, len(path)):
             key = market['id'] if (path[i] == '__market__') else path[i]
-<<<<<<< HEAD
-            orderbook = orderbook[key] if (orderbook[key] is not None) else orderbook
-=======
             orderbook = orderbook[key] if (key in orderbook) else orderbook
->>>>>>> c0302624
         return orderbook
 
     def parse_order_book(self, response, market, limit, params):
         orderbook = self.parse_order_book_response(response, market, limit, params)
         timestamp = self.parse_order_book_timestamp(orderbook)
         if timestamp is None:
-<<<<<<< HEAD
-            timestamp = self.parse_httpresponse_date()
-=======
             timestamp = self.parse_http_response_date()
->>>>>>> c0302624
         datetime = self.iso8601(timestamp)
         orders = self.parse_order_book_orders(orderbook)
         nonce = self.parse_order_book_nonce(orderbook)
