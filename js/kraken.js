--- conflicted
+++ resolved
@@ -17,12 +17,9 @@
             'version': '0',
             'rateLimit': 3000,
             'has': {
-<<<<<<< HEAD
                 'createDepositAddress': true,
                 'fetchDepositAddress': true,
-=======
                 'CORS': false,
->>>>>>> 28d611f2
                 'fetchCurrencies': true,
                 'fetchTickers': true,
                 'fetchOHLCV': true,
