--- conflicted
+++ resolved
@@ -12,22 +12,10 @@
             'rateLimit': 3000,
             'version': '3',
             'userAgent': this.userAgents['chrome'],
-<<<<<<< HEAD
-=======
-            // obsolete metainfo interface
-            'hasFetchOrderBooks': true,
-            'hasFetchOrder': true,
-            'hasFetchOrders': true,
-            'hasFetchOpenOrders': true,
-            'hasFetchClosedOrders': true,
-            'hasFetchTickers': true,
-            'hasFetchMyTrades': true,
-            'hasWithdraw': true,
-            // new metainfo interface
->>>>>>> 2da07664
             'has': {
                 'CORS': false,
                 'createMarketOrder': false,
+                'fetchOrderBooks': true,
                 'fetchOrder': true,
                 'fetchOrders': 'emulated',
                 'fetchOpenOrders': true,
@@ -233,29 +221,33 @@
     async fetchOrderBooks (symbols, params = {}) {
         await this.loadMarkets ();
         let requestSymbols = [];
-        let orderBooksResult= [];
-        if(!symbols) {
+        let orderBooksResult = [];
+        if (!symbols) {
             symbols = this.symbols;
         }
         for (let i = 0; i < symbols.length; i++) {
-            requestSymbols.push(symbols[i]);
+            requestSymbols.push (symbols[i]);
             let maxRequestSymbolsReached = (i % 200 === 0 && i > 0);
             let endReached = (i === symbols.length - 1);
             if (maxRequestSymbolsReached || endReached) {
-                let fetchPairString = this.parseSymbolOrderBooksString(requestSymbols);
+                let fetchPairString = this.parseSymbolOrderBooksString (requestSymbols);
                 try {
-                    let response = await this.publicGetDepthPair(this.extend({'pair': fetchPairString}, params));
+                    let response = await this.publicGetDepthPair (this.extend ({
+                        'pair': fetchPairString,
+                    }, params));
                     if (response) {
-                        let orderBooks = Object.values(response);
-                        let keys = Object.keys(response);
+                        let orderBooks = Object.values (response);
+                        let keys = Object.keys (response);
                         for (let j = 0; j < orderBooks.length; j++) {
                             let key = keys[j];
-                            let orderbook = this.parseOrderBook(orderBooks[j], undefined, 'bids', 'asks', '0', '1');
-                            orderBooksResult.push(this.extend(orderbook, {symbol: key.toUpperCase().replace("_", "/")}));
+                            let orderbook = this.parseOrderBook (orderBooks[j], undefined, 'bids', 'asks');
+                            orderBooksResult.push (this.extend (orderbook, {
+                                'symbol': key.toUpperCase ().replace ('_', '/'),
+                            }));
                         }
                     }
-                } catch(e) {
-                    throw new ExchangeError ('fetchOrderBooks() returned error:' + e.message +' for pair string: ' + fetchPairString);
+                } catch (e) {
+                    throw new ExchangeError ('fetchOrderBooks() returned error:' + e.message + ' for pair string: ' + fetchPairString);
                 }
                 requestSymbols = [];
             }
@@ -263,12 +255,12 @@
         return orderBooksResult;
     }
 
-    parseSymbolOrderBooksString (symbols){
+    parseSymbolOrderBooksString (symbols) {
         let symbolsResultList = [];
         for (let i = 0; i < symbols.length; i++) {
-            symbolsResultList.push(symbols[i].replace("/", "_").toLowerCase());
-        }
-        return symbolsResultList.join("-");
+            symbolsResultList.push (symbols[i].replace ('/', '_').toLowerCase ());
+        }
+        return symbolsResultList.join ('-');
     }
 
     parseTicker (ticker, market = undefined) {
