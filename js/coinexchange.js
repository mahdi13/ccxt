--- conflicted
+++ resolved
@@ -671,28 +671,16 @@
         return result;
     }
 
-<<<<<<< HEAD
-    async performOrderBookRequest (symbol, limit = undefined, params = {}) {
-        await this.loadMarkets ();
-=======
     async performOrderBookRequest (market, limit = undefined, params = {}) {
->>>>>>> bc2d492e
         let orderbook = await this.publicGetGetorderbook (this.extend ({
             'market_id': market['id'],
         }, params));
-<<<<<<< HEAD
-        return orderbook['result'];
-=======
         return orderbook;
->>>>>>> bc2d492e
     }
 
     orderBookDefaultKeys () {
         return {
-<<<<<<< HEAD
-=======
             'response': 'result',
->>>>>>> bc2d492e
             'bids': 'BuyOrders',
             'asks': 'SellOrders',
             'price': 'Price',
