'use strict';

//  ---------------------------------------------------------------------------

const Exchange = require ('./base/Exchange');
const { ExchangeError, AccountSuspended, ArgumentsRequired, AuthenticationError, DDoSProtection, ExchangeNotAvailable, InvalidOrder, OrderNotFound, PermissionDenied, InsufficientFunds, BadSymbol } = require ('./base/errors');

//  ---------------------------------------------------------------------------

module.exports = class bibox extends Exchange {
    describe () {
        return this.deepExtend (super.describe (), {
            'id': 'bibox',
            'name': 'Bibox',
            'countries': [ 'CN', 'US', 'KR' ],
            'version': 'v1',
            'has': {
                'cancelOrder': true,
                'CORS': false,
                'createMarketOrder': false, // or they will return https://github.com/ccxt/ccxt/issues/2338
                'createOrder': true,
                'fetchBalance': true,
                'fetchClosedOrders': true,
                'fetchCurrencies': true,
                'fetchDeposits': true,
                'fetchDepositAddress': true,
                'fetchFundingFees': true,
                'fetchMarkets': true,
                'fetchMyTrades': true,
                'fetchOHLCV': true,
                'fetchOpenOrders': true,
                'fetchOrder': true,
                'fetchOrderBook': true,
                'fetchTicker': true,
                'fetchTickers': true,
                'fetchTrades': true,
                'fetchWithdrawals': true,
                'publicAPI': false,
                'withdraw': true,
            },
            'timeframes': {
                '1m': '1min',
                '5m': '5min',
                '15m': '15min',
                '30m': '30min',
                '1h': '1hour',
                '2h': '2hour',
                '4h': '4hour',
                '6h': '6hour',
                '12h': '12hour',
                '1d': 'day',
                '1w': 'week',
            },
            'urls': {
                'logo': 'https://user-images.githubusercontent.com/51840849/77257418-3262b000-6c85-11ea-8fb8-20bdf20b3592.jpg',
                'api': 'https://api.bibox.com',
                'www': 'https://www.bibox.com',
                'doc': [
                    'https://biboxcom.github.io/en/',
                ],
                'fees': 'https://bibox.zendesk.com/hc/en-us/articles/360002336133',
                'referral': 'https://w2.bibox.com/login/register?invite_code=05Kj3I',
            },
            'api': {
                'public': {
                    'post': [
                        // TODO: rework for full endpoint/cmd paths here
                        'mdata',
                    ],
                    'get': [
                        'cquery',
                        'mdata',
                    ],
                },
                'private': {
                    'post': [
                        'cquery',
                        'ctrade',
                        'user',
                        'orderpending',
                        'transfer',
                    ],
                },
                'v2private': {
                    'post': [
                        'assets/transfer/spot',
                    ],
                },
            },
            'fees': {
                'trading': {
                    'tierBased': false,
                    'percentage': true,
                    'taker': 0.001,
                    'maker': 0.0008,
                },
                'funding': {
                    'tierBased': false,
                    'percentage': false,
                    'withdraw': {},
                    'deposit': {},
                },
            },
            'exceptions': {
                '2011': AccountSuspended, // Account is locked
                '2015': AuthenticationError, // Google authenticator is wrong
                '2021': InsufficientFunds, // Insufficient balance available for withdrawal
                '2027': InsufficientFunds, // Insufficient balance available (for trade)
                '2033': OrderNotFound, // operation failed! Orders have been completed or revoked
                '2067': InvalidOrder, // Does not support market orders
                '2068': InvalidOrder, // The number of orders can not be less than
                '2085': InvalidOrder, // Order quantity is too small
                '3012': AuthenticationError, // invalid apiKey
                '3016': BadSymbol, // Trading pair error
                '3024': PermissionDenied, // wrong apikey permissions
                '3025': AuthenticationError, // signature failed
                '4000': ExchangeNotAvailable, // current network is unstable
                '4003': DDoSProtection, // server busy please try again later
            },
            'commonCurrencies': {
                'KEY': 'Bihu',
                'MTC': 'MTC Mesh Network', // conflict with MTC Docademic doc.com Token https://github.com/ccxt/ccxt/issues/6081 https://github.com/ccxt/ccxt/issues/3025
                'PAI': 'PCHAIN',
            },
        });
    }

    async fetchMarkets (params = {}) {
        const request = {
            'cmd': 'marketAll',
        };
        const response = await this.publicGetMdata (this.extend (request, params));
        //
        //     {
        //         "result": [
        //             {
        //                 "is_hide":0,
        //                 "high_cny":"1.9478",
        //                 "amount":"272.41",
        //                 "coin_symbol":"BIX",
        //                 "last":"0.00002487",
        //                 "currency_symbol":"BTC",
        //                 "change":"+0.00000073",
        //                 "low_cny":"1.7408",
        //                 "base_last_cny":"1.84538041",
        //                 "area_id":7,
        //                 "percent":"+3.02%",
        //                 "last_cny":"1.8454",
        //                 "high":"0.00002625",
        //                 "low":"0.00002346",
        //                 "pair_type":0,
        //                 "last_usd":"0.2686",
        //                 "vol24H":"10940613",
        //                 "id":1,
        //                 "high_usd":"0.2835",
        //                 "low_usd":"0.2534"
        //             }
        //         ],
        //         "cmd":"marketAll",
        //         "ver":"1.1"
        //     }
        //
        const markets = this.safeValue (response, 'result');
        const result = [];
        for (let i = 0; i < markets.length; i++) {
            const market = markets[i];
            const numericId = this.safeInteger (market, 'id');
            const baseId = this.safeString (market, 'coin_symbol');
            const quoteId = this.safeString (market, 'currency_symbol');
            const base = this.safeCurrencyCode (baseId);
            const quote = this.safeCurrencyCode (quoteId);
            const symbol = base + '/' + quote;
            const id = baseId + '_' + quoteId;
            const precision = {
                'amount': 4,
                'price': 8,
            };
            result.push ({
                'id': id,
                'numericId': numericId,
                'symbol': symbol,
                'base': base,
                'quote': quote,
                'baseId': baseId,
                'quoteId': quoteId,
                'active': true,
                'info': market,
                'precision': precision,
                'limits': {
                    'amount': {
                        'min': Math.pow (10, -precision['amount']),
                        'max': undefined,
                    },
                    'price': {
                        'min': Math.pow (10, -precision['price']),
                        'max': undefined,
                    },
                },
            });
        }
        return result;
    }

    parseTicker (ticker, market = undefined) {
        // we don't set values that are not defined by the exchange
        const timestamp = this.safeInteger (ticker, 'timestamp');
        let symbol = undefined;
        if (market !== undefined) {
            symbol = market['symbol'];
        } else {
            const baseId = this.safeString (ticker, 'coin_symbol');
            const quoteId = this.safeString (ticker, 'currency_symbol');
            const base = this.safeCurrencyCode (baseId);
            const quote = this.safeCurrencyCode (quoteId);
            symbol = base + '/' + quote;
        }
        const last = this.safeFloat (ticker, 'last');
        const change = this.safeFloat (ticker, 'change');
        const baseVolume = this.safeFloat2 (ticker, 'vol', 'vol24H');
        let open = undefined;
        if ((last !== undefined) && (change !== undefined)) {
            open = last - change;
        }
        let percentage = this.safeString (ticker, 'percent');
        if (percentage !== undefined) {
            percentage = percentage.replace ('%', '');
            percentage = parseFloat (percentage);
        }
        return {
            'symbol': symbol,
            'timestamp': timestamp,
            'datetime': this.iso8601 (timestamp),
            'high': this.safeFloat (ticker, 'high'),
            'low': this.safeFloat (ticker, 'low'),
            'bid': this.safeFloat (ticker, 'buy'),
            'bidVolume': undefined,
            'ask': this.safeFloat (ticker, 'sell'),
            'askVolume': undefined,
            'vwap': undefined,
            'open': open,
            'close': last,
            'last': last,
            'previousClose': undefined,
            'change': change,
            'percentage': percentage,
            'average': undefined,
            'baseVolume': baseVolume,
            'quoteVolume': this.safeFloat (ticker, 'amount'),
            'info': ticker,
        };
    }

    async fetchTicker (symbol, params = {}) {
        await this.loadMarkets ();
        const market = this.market (symbol);
        const request = {
            'cmd': 'ticker',
            'pair': market['id'],
        };
        const response = await this.publicGetMdata (this.extend (request, params));
        return this.parseTicker (response['result'], market);
    }

    parseTickers (rawTickers, symbols = undefined) {
        const tickers = [];
        for (let i = 0; i < rawTickers.length; i++) {
            const ticker = this.parseTicker (rawTickers[i]);
            if ((symbols === undefined) || (this.inArray (ticker['symbol'], symbols))) {
                tickers.push (ticker);
            }
        }
        return tickers;
    }

    async fetchTickers (symbols = undefined, params = {}) {
        const request = {
            'cmd': 'marketAll',
        };
        const response = await this.publicGetMdata (this.extend (request, params));
        const tickers = this.parseTickers (response['result'], symbols);
        return this.indexBy (tickers, 'symbol');
    }

    parseTrade (trade, market = undefined) {
        const timestamp = this.safeInteger2 (trade, 'time', 'createdAt');
        let side = this.safeInteger2 (trade, 'side', 'order_side');
        side = (side === 1) ? 'buy' : 'sell';
        let symbol = undefined;
        if (market === undefined) {
            let marketId = this.safeString (trade, 'pair');
            if (marketId === undefined) {
                const baseId = this.safeString (trade, 'coin_symbol');
                const quoteId = this.safeString (trade, 'currency_symbol');
                if ((baseId !== undefined) && (quoteId !== undefined)) {
                    marketId = baseId + '_' + quoteId;
                }
            }
            if (marketId in this.markets_by_id) {
                market = this.markets_by_id[marketId];
            }
        }
        if (market !== undefined) {
            symbol = market['symbol'];
        }
        let fee = undefined;
        const feeCost = this.safeFloat (trade, 'fee');
        let feeCurrency = this.safeString (trade, 'fee_symbol');
        if (feeCurrency !== undefined) {
            if (feeCurrency in this.currencies_by_id) {
                feeCurrency = this.currencies_by_id[feeCurrency]['code'];
            } else {
                feeCurrency = this.safeCurrencyCode (feeCurrency);
            }
        }
        const feeRate = undefined; // todo: deduce from market if market is defined
        const price = this.safeFloat (trade, 'price');
        const amount = this.safeFloat (trade, 'amount');
        let cost = undefined;
        if (price !== undefined && amount !== undefined) {
            cost = price * amount;
        }
        if (feeCost !== undefined) {
            fee = {
                'cost': feeCost,
                'currency': feeCurrency,
                'rate': feeRate,
            };
        }
        const id = this.safeString (trade, 'id');
        return {
            'info': trade,
            'id': id,
            'order': undefined, // Bibox does not have it (documented) yet
            'timestamp': timestamp,
            'datetime': this.iso8601 (timestamp),
            'symbol': symbol,
            'type': 'limit',
            'takerOrMaker': undefined,
            'side': side,
            'price': price,
            'amount': amount,
            'cost': cost,
            'fee': fee,
        };
    }

    async fetchTrades (symbol, since = undefined, limit = undefined, params = {}) {
        await this.loadMarkets ();
        const market = this.market (symbol);
        const request = {
            'cmd': 'deals',
            'pair': market['id'],
        };
        if (limit !== undefined) {
            request['size'] = limit; // default = 200
        }
        const response = await this.publicGetMdata (this.extend (request, params));
        return this.parseTrades (response['result'], market, since, limit);
    }

    async fetchOrderBook (symbol, limit = undefined, params = {}) {
        await this.loadMarkets ();
        const market = this.market (symbol);
        const request = {
            'cmd': 'depth',
            'pair': market['id'],
        };
        if (limit !== undefined) {
            request['size'] = limit; // default = 200
        }
        const response = await this.publicGetMdata (this.extend (request, params));
        return this.parseOrderBook (response['result'], this.safeFloat (response['result'], 'update_time'), 'bids', 'asks', 'price', 'volume');
    }

<<<<<<< HEAD
    parseOHLCV (ohlcv, market = undefined, timeframe = '1m', since = undefined, limit = undefined) {
=======
    parseOHLCV (ohlcv, market = undefined) {
>>>>>>> e73c37f7
        //
        //     {
        //         "time":1591448220000,
        //         "open":"0.02507029",
        //         "high":"0.02507029",
        //         "low":"0.02506349",
        //         "close":"0.02506349",
        //         "vol":"5.92000000"
        //     }
        //
        return [
            this.safeInteger (ohlcv, 'time'),
            this.safeFloat (ohlcv, 'open'),
            this.safeFloat (ohlcv, 'high'),
            this.safeFloat (ohlcv, 'low'),
            this.safeFloat (ohlcv, 'close'),
            this.safeFloat (ohlcv, 'vol'),
        ];
    }

    async fetchOHLCV (symbol, timeframe = '1m', since = undefined, limit = 1000, params = {}) {
        await this.loadMarkets ();
        const market = this.market (symbol);
        const request = {
            'cmd': 'kline',
            'pair': market['id'],
            'period': this.timeframes[timeframe],
            'size': limit,
        };
        const response = await this.publicGetMdata (this.extend (request, params));
        //
        //     {
        //         "result":[
        //             {"time":1591448220000,"open":"0.02507029","high":"0.02507029","low":"0.02506349","close":"0.02506349","vol":"5.92000000"},
        //             {"time":1591448280000,"open":"0.02506449","high":"0.02506975","low":"0.02506108","close":"0.02506843","vol":"5.72000000"},
        //             {"time":1591448340000,"open":"0.02506698","high":"0.02506698","low":"0.02506452","close":"0.02506519","vol":"4.86000000"},
        //         ],
        //         "cmd":"kline",
        //         "ver":"1.1"
        //     }
        //
        const result = this.safeValue (response, 'result', []);
<<<<<<< HEAD
        return this.parseOHLCVs (result, market);
=======
        return this.parseOHLCVs (result, market, timeframe, since, limit);
>>>>>>> e73c37f7
    }

    async fetchCurrencies (params = {}) {
        if (!this.apiKey || !this.secret) {
            throw new AuthenticationError (this.id + " fetchCurrencies is an authenticated endpoint, therefore it requires 'apiKey' and 'secret' credentials. If you don't need currency details, set exchange.has['fetchCurrencies'] = false before calling its methods.");
        }
        const request = {
            'cmd': 'transfer/coinList',
            'body': {},
        };
        const response = await this.privatePostTransfer (this.extend (request, params));
        const currencies = this.safeValue (response, 'result');
        const result = {};
        for (let i = 0; i < currencies.length; i++) {
            const currency = currencies[i];
            const id = this.safeString (currency, 'symbol');
            const name = currency['name']; // contains hieroglyphs causing python ASCII bug
            const code = this.safeCurrencyCode (id);
            const precision = 8;
            const deposit = this.safeValue (currency, 'enable_deposit');
            const withdraw = this.safeValue (currency, 'enable_withdraw');
            const active = (deposit && withdraw);
            result[code] = {
                'id': id,
                'code': code,
                'info': currency,
                'name': name,
                'active': active,
                'fee': undefined,
                'precision': precision,
                'limits': {
                    'amount': {
                        'min': Math.pow (10, -precision),
                        'max': Math.pow (10, precision),
                    },
                    'price': {
                        'min': Math.pow (10, -precision),
                        'max': Math.pow (10, precision),
                    },
                    'cost': {
                        'min': undefined,
                        'max': undefined,
                    },
                    'withdraw': {
                        'min': undefined,
                        'max': Math.pow (10, precision),
                    },
                },
            };
        }
        return result;
    }

    async fetchBalance (params = {}) {
        await this.loadMarkets ();
        const type = this.safeString (params, 'type', 'assets');
        params = this.omit (params, 'type');
        const request = {
            'cmd': 'transfer/' + type, // assets, mainAssets
            'body': this.extend ({
                'select': 1, // return full info
            }, params),
        };
        const response = await this.privatePostTransfer (request);
        const balances = this.safeValue (response, 'result');
        const result = { 'info': balances };
        let indexed = undefined;
        if ('assets_list' in balances) {
            indexed = this.indexBy (balances['assets_list'], 'coin_symbol');
        } else {
            indexed = balances;
        }
        const keys = Object.keys (indexed);
        for (let i = 0; i < keys.length; i++) {
            const id = keys[i];
            let code = id.toUpperCase ();
            if (code.indexOf ('TOTAL_') >= 0) {
                code = code.slice (6);
            }
            if (code in this.currencies_by_id) {
                code = this.currencies_by_id[code]['code'];
            }
            const account = this.account ();
            let balance = indexed[id];
            if (typeof balance === 'string') {
                balance = parseFloat (balance);
                account['free'] = balance;
                account['used'] = 0.0;
                account['total'] = balance;
            } else {
                account['free'] = this.safeFloat (balance, 'balance');
                account['used'] = this.safeFloat (balance, 'freeze');
            }
            result[code] = account;
        }
        return this.parseBalance (result);
    }

    async fetchDeposits (code = undefined, since = undefined, limit = undefined, params = {}) {
        await this.loadMarkets ();
        let currency = undefined;
        const request = {
            'page': 1,
        };
        if (code !== undefined) {
            currency = this.currency (code);
            request['symbol'] = currency['id'];
        }
        if (limit !== undefined) {
            request['size'] = limit;
        } else {
            request['size'] = 100;
        }
        const response = await this.privatePostTransfer ({
            'cmd': 'transfer/transferInList',
            'body': this.extend (request, params),
        });
        const deposits = this.safeValue (response['result'], 'items', []);
        for (let i = 0; i < deposits.length; i++) {
            deposits[i]['type'] = 'deposit';
        }
        return this.parseTransactions (deposits, currency, since, limit);
    }

    async fetchWithdrawals (code = undefined, since = undefined, limit = undefined, params = {}) {
        await this.loadMarkets ();
        let currency = undefined;
        const request = {
            'page': 1,
        };
        if (code !== undefined) {
            currency = this.currency (code);
            request['symbol'] = currency['id'];
        }
        if (limit !== undefined) {
            request['size'] = limit;
        } else {
            request['size'] = 100;
        }
        const response = await this.privatePostTransfer ({
            'cmd': 'transfer/transferOutList',
            'body': this.extend (request, params),
        });
        const withdrawals = this.safeValue (response['result'], 'items', []);
        for (let i = 0; i < withdrawals.length; i++) {
            withdrawals[i]['type'] = 'withdrawal';
        }
        return this.parseTransactions (withdrawals, currency, since, limit);
    }

    parseTransaction (transaction, currency = undefined) {
        //
        // fetchDeposits
        //
        //     {
        //         'id': 1023291,
        //         'coin_symbol': 'ETH',
        //         'to_address': '0x7263....',
        //         'amount': '0.49170000',
        //         'confirmCount': '16',
        //         'createdAt': 1553123867000,
        //         'status': 2
        //     }
        //
        // fetchWithdrawals
        //
        //     {
        //         'id': 521844,
        //         'coin_symbol': 'ETH',
        //         'to_address': '0xfd4e....',
        //         'addr_remark': '',
        //         'amount': '0.39452750',
        //         'fee': '0.00600000',
        //         'createdAt': 1553226906000,
        //         'memo': '',
        //         'status': 3
        //     }
        //
        const id = this.safeString (transaction, 'id');
        const address = this.safeString (transaction, 'to_address');
        const currencyId = this.safeString (transaction, 'coin_symbol');
        const code = this.safeCurrencyCode (currencyId, currency);
        const timestamp = this.safeString (transaction, 'createdAt');
        let tag = this.safeString (transaction, 'addr_remark');
        const type = this.safeString (transaction, 'type');
        const status = this.parseTransactionStatusByType (this.safeString (transaction, 'status'), type);
        const amount = this.safeFloat (transaction, 'amount');
        let feeCost = this.safeFloat (transaction, 'fee');
        if (type === 'deposit') {
            feeCost = 0;
            tag = undefined;
        }
        const fee = {
            'cost': feeCost,
            'currency': code,
        };
        return {
            'info': transaction,
            'id': id,
            'txid': undefined,
            'timestamp': timestamp,
            'datetime': this.iso8601 (timestamp),
            'address': address,
            'tag': tag,
            'type': type,
            'amount': amount,
            'currency': code,
            'status': status,
            'updated': undefined,
            'fee': fee,
        };
    }

    parseTransactionStatusByType (status, type = undefined) {
        const statuses = {
            'deposit': {
                '1': 'pending',
                '2': 'ok',
            },
            'withdrawal': {
                '0': 'pending',
                '3': 'ok',
            },
        };
        return this.safeString (this.safeValue (statuses, type, {}), status, status);
    }

    async createOrder (symbol, type, side, amount, price = undefined, params = {}) {
        await this.loadMarkets ();
        const market = this.market (symbol);
        const orderType = (type === 'limit') ? 2 : 1;
        const orderSide = (side === 'buy') ? 1 : 2;
        const request = {
            'cmd': 'orderpending/trade',
            'body': this.extend ({
                'pair': market['id'],
                'account_type': 0,
                'order_type': orderType,
                'order_side': orderSide,
                'pay_bix': 0,
                'amount': amount,
                'price': price,
            }, params),
        };
        const response = await this.privatePostOrderpending (request);
        return {
            'info': response,
            'id': this.safeString (response, 'result'),
        };
    }

    async cancelOrder (id, symbol = undefined, params = {}) {
        const request = {
            'cmd': 'orderpending/cancelTrade',
            'body': this.extend ({
                'orders_id': id,
            }, params),
        };
        const response = await this.privatePostOrderpending (request);
        return response;
    }

    async fetchOrder (id, symbol = undefined, params = {}) {
        await this.loadMarkets ();
        const request = {
            'cmd': 'orderpending/order',
            'body': this.extend ({
                'id': id.toString (),
                'account_type': 0, // 0 = spot account
            }, params),
        };
        const response = await this.privatePostOrderpending (request);
        const order = this.safeValue (response, 'result');
        if (this.isEmpty (order)) {
            throw new OrderNotFound (this.id + ' order ' + id + ' not found');
        }
        return this.parseOrder (order);
    }

    parseOrder (order, market = undefined) {
        let symbol = undefined;
        if (market === undefined) {
            let marketId = undefined;
            const baseId = this.safeString (order, 'coin_symbol');
            const quoteId = this.safeString (order, 'currency_symbol');
            if ((baseId !== undefined) && (quoteId !== undefined)) {
                marketId = baseId + '_' + quoteId;
            }
            if (marketId in this.markets_by_id) {
                market = this.markets_by_id[marketId];
            }
        }
        if (market !== undefined) {
            symbol = market['symbol'];
        }
        const type = (order['order_type'] === 1) ? 'market' : 'limit';
        const timestamp = order['createdAt'];
        const price = this.safeFloat (order, 'price');
        const average = this.safeFloat (order, 'deal_price');
        const filled = this.safeFloat (order, 'deal_amount');
        const amount = this.safeFloat (order, 'amount');
        let cost = this.safeFloat2 (order, 'deal_money', 'money');
        let remaining = undefined;
        if (filled !== undefined) {
            if (amount !== undefined) {
                remaining = amount - filled;
            }
            if (cost === undefined) {
                cost = price * filled;
            }
        }
        const side = (order['order_side'] === 1) ? 'buy' : 'sell';
        const status = this.parseOrderStatus (this.safeString (order, 'status'));
        const id = this.safeString (order, 'id');
        const feeCost = this.safeFloat (order, 'fee');
        let fee = undefined;
        if (feeCost !== undefined) {
            fee = {
                'cost': feeCost,
                'currency': undefined,
            };
        }
        cost = cost ? cost : (parseFloat (price) * filled);
        return {
            'info': order,
            'id': id,
            'clientOrderId': undefined,
            'timestamp': timestamp,
            'datetime': this.iso8601 (timestamp),
            'lastTradeTimestamp': undefined,
            'symbol': symbol,
            'type': type,
            'side': side,
            'price': price,
            'amount': amount,
            'cost': cost,
            'average': average,
            'filled': filled,
            'remaining': remaining,
            'status': status,
            'fee': fee,
            'trades': undefined,
        };
    }

    parseOrderStatus (status) {
        const statuses = {
            // original comments from bibox:
            '1': 'open', // pending
            '2': 'open', // part completed
            '3': 'closed', // completed
            '4': 'canceled', // part canceled
            '5': 'canceled', // canceled
            '6': 'canceled', // canceling
        };
        return this.safeString (statuses, status, status);
    }

    async fetchOpenOrders (symbol = undefined, since = undefined, limit = undefined, params = {}) {
        await this.loadMarkets ();
        let market = undefined;
        let pair = undefined;
        if (symbol !== undefined) {
            market = this.market (symbol);
            pair = market['id'];
        }
        const size = limit ? limit : 200;
        const request = {
            'cmd': 'orderpending/orderPendingList',
            'body': this.extend ({
                'pair': pair,
                'account_type': 0, // 0 - regular, 1 - margin
                'page': 1,
                'size': size,
            }, params),
        };
        const response = await this.privatePostOrderpending (request);
        const orders = this.safeValue (response['result'], 'items', []);
        return this.parseOrders (orders, market, since, limit);
    }

    async fetchClosedOrders (symbol = undefined, since = undefined, limit = 200, params = {}) {
        if (symbol === undefined) {
            throw new ArgumentsRequired (this.id + ' fetchClosedOrders requires a `symbol` argument');
        }
        await this.loadMarkets ();
        const market = this.market (symbol);
        const request = {
            'cmd': 'orderpending/pendingHistoryList',
            'body': this.extend ({
                'pair': market['id'],
                'account_type': 0, // 0 - regular, 1 - margin
                'page': 1,
                'size': limit,
            }, params),
        };
        const response = await this.privatePostOrderpending (request);
        const orders = this.safeValue (response['result'], 'items', []);
        return this.parseOrders (orders, market, since, limit);
    }

    async fetchMyTrades (symbol = undefined, since = undefined, limit = undefined, params = {}) {
        if (symbol === undefined) {
            throw new ArgumentsRequired (this.id + ' fetchMyTrades requires a `symbol` argument');
        }
        await this.loadMarkets ();
        const market = this.market (symbol);
        const size = limit ? limit : 200;
        const request = {
            'cmd': 'orderpending/orderHistoryList',
            'body': this.extend ({
                'pair': market['id'],
                'account_type': 0, // 0 - regular, 1 - margin
                'page': 1,
                'size': size,
                'coin_symbol': market['baseId'],
                'currency_symbol': market['quoteId'],
            }, params),
        };
        const response = await this.privatePostOrderpending (request);
        const trades = this.safeValue (response['result'], 'items', []);
        return this.parseTrades (trades, market, since, limit);
    }

    async fetchDepositAddress (code, params = {}) {
        await this.loadMarkets ();
        const currency = this.currency (code);
        const request = {
            'cmd': 'transfer/transferIn',
            'body': this.extend ({
                'coin_symbol': currency['id'],
            }, params),
        };
        const response = await this.privatePostTransfer (request);
        //
        //     {
        //         "result":"3Jx6RZ9TNMsAoy9NUzBwZf68QBppDruSKW","cmd":"transfer/transferIn"
        //     }
        //
        //     {
        //         "result":"{\"account\":\"PERSONALLY OMITTED\",\"memo\":\"PERSONALLY OMITTED\"}","cmd":"transfer/transferIn"
        //     }
        //
        const result = this.safeString (response, 'result');
        let address = result;
        let tag = undefined;
        if (this.isJsonEncodedObject (result)) {
            const parsed = JSON.parse (result);
            address = this.safeString (parsed, 'account');
            tag = this.safeString (parsed, 'memo');
        }
        return {
            'currency': code,
            'address': address,
            'tag': tag,
            'info': response,
        };
    }

    async withdraw (code, amount, address, tag = undefined, params = {}) {
        this.checkAddress (address);
        await this.loadMarkets ();
        const currency = this.currency (code);
        if (this.password === undefined) {
            if (!('trade_pwd' in params)) {
                throw new ExchangeError (this.id + ' withdraw() requires this.password set on the exchange instance or a trade_pwd parameter');
            }
        }
        if (!('totp_code' in params)) {
            throw new ExchangeError (this.id + ' withdraw() requires a totp_code parameter for 2FA authentication');
        }
        const request = {
            'trade_pwd': this.password,
            'coin_symbol': currency['id'],
            'amount': amount,
            'addr': address,
        };
        if (tag !== undefined) {
            request['address_remark'] = tag;
        }
        const response = await this.privatePostTransfer ({
            'cmd': 'transfer/transferOut',
            'body': this.extend (request, params),
        });
        return {
            'info': response,
            'id': undefined,
        };
    }

    async fetchFundingFees (codes = undefined, params = {}) {
        // by default it will try load withdrawal fees of all currencies (with separate requests)
        // however if you define codes = [ 'ETH', 'BTC' ] in args it will only load those
        await this.loadMarkets ();
        const withdrawFees = {};
        const info = {};
        if (codes === undefined) {
            codes = Object.keys (this.currencies);
        }
        for (let i = 0; i < codes.length; i++) {
            const code = codes[i];
            const currency = this.currency (code);
            const request = {
                'cmd': 'transfer/coinConfig',
                'body': this.extend ({
                    'coin_symbol': currency['id'],
                }, params),
            };
            const response = await this.privatePostTransfer (request);
            info[code] = response;
            withdrawFees[code] = this.safeFloat (response['result'], 'withdraw_fee');
        }
        return {
            'info': info,
            'withdraw': withdrawFees,
            'deposit': {},
        };
    }

    sign (path, api = 'public', method = 'GET', params = {}, headers = undefined, body = undefined) {
        let url = this.urls['api'] + '/' + this.version + '/' + path;
        const cmds = this.json ([ params ]);
        if (api === 'public') {
            if (method !== 'GET') {
                body = { 'cmds': cmds };
            } else if (Object.keys (params).length) {
                url += '?' + this.urlencode (params);
            }
        } else if (api === 'v2private') {
            this.checkRequiredCredentials ();
            url = this.urls['api'] + '/v2/' + path;
            const json_params = this.json (params);
            body = {
                'body': json_params,
                'apikey': this.apiKey,
                'sign': this.hmac (this.encode (json_params), this.encode (this.secret), 'md5'),
            };
        } else {
            this.checkRequiredCredentials ();
            body = {
                'cmds': cmds,
                'apikey': this.apiKey,
                'sign': this.hmac (this.encode (cmds), this.encode (this.secret), 'md5'),
            };
        }
        if (body !== undefined) {
            body = this.json (body, { 'convertArraysToObjects': true });
        }
        headers = { 'Content-Type': 'application/json' };
        return { 'url': url, 'method': method, 'body': body, 'headers': headers };
    }

    handleErrors (code, reason, url, method, headers, body, response, requestHeaders, requestBody) {
        if (response === undefined) {
            return;
        }
        if ('error' in response) {
            if ('code' in response['error']) {
                const code = this.safeString (response['error'], 'code');
                const feedback = this.id + ' ' + body;
                this.throwExactlyMatchedException (this.exceptions, code, feedback);
                throw new ExchangeError (feedback);
            }
            throw new ExchangeError (this.id + ' ' + body);
        }
        if (!('result' in response)) {
            throw new ExchangeError (this.id + ' ' + body);
        }
    }

    async request (path, api = 'public', method = 'GET', params = {}, headers = undefined, body = undefined) {
        const response = await this.fetch2 (path, api, method, params, headers, body);
        if (method === 'GET') {
            return response;
        } else {
            return response['result'][0];
        }
    }
};<|MERGE_RESOLUTION|>--- conflicted
+++ resolved
@@ -372,11 +372,7 @@
         return this.parseOrderBook (response['result'], this.safeFloat (response['result'], 'update_time'), 'bids', 'asks', 'price', 'volume');
     }
 
-<<<<<<< HEAD
-    parseOHLCV (ohlcv, market = undefined, timeframe = '1m', since = undefined, limit = undefined) {
-=======
     parseOHLCV (ohlcv, market = undefined) {
->>>>>>> e73c37f7
         //
         //     {
         //         "time":1591448220000,
@@ -419,11 +415,7 @@
         //     }
         //
         const result = this.safeValue (response, 'result', []);
-<<<<<<< HEAD
-        return this.parseOHLCVs (result, market);
-=======
         return this.parseOHLCVs (result, market, timeframe, since, limit);
->>>>>>> e73c37f7
     }
 
     async fetchCurrencies (params = {}) {
