--- conflicted
+++ resolved
@@ -625,13 +625,8 @@
             if (this.verbose)
                 console.log ("handleRestResponse:\n", this.id, method, url, response.status, response.statusText, "\nResponse:\n", responseHeaders, "\n", responseBody, "\n")
 
-<<<<<<< HEAD
             this.handleErrors (response.status, response.statusText, url, method, responseHeaders, responseBody, json, requestHeaders, requestBody)
-            this.defaultErrorHandler (response.status, response.statusText, responseBody, url, method)
-=======
-            this.handleErrors (response.status, response.statusText, url, method, responseHeaders, responseBody, json)
             this.defaultErrorHandler (response.status, response.statusText, url, method, responseHeaders, responseBody, json)
->>>>>>> 8ac75242
 
             return json || responseBody
         })
